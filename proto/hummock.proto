--- conflicted
+++ resolved
@@ -108,10 +108,6 @@
 message GroupMerge {
   uint64 left_group_id = 1;
   uint64 right_group_id = 2;
-<<<<<<< HEAD
-  CompactionConfig group_config = 3;
-=======
->>>>>>> 00150a30
 }
 
 message GroupDelta {
