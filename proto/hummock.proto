syntax = "proto3";

package hummock;

import "common.proto";

option optimize_for = SPEED;

message SstableInfo {
  uint64 id = 1;
  KeyRange key_range = 2;
  uint64 file_size = 3;
  repeated uint32 table_ids = 4;
  uint64 meta_offset = 5;
  uint64 stale_key_count = 6;
  uint64 total_key_count = 7;
}

enum LevelType {
  UNSPECIFIED = 0;
  NONOVERLAPPING = 1;
  OVERLAPPING = 2;
}

message OverlappingLevel {
  repeated Level sub_levels = 1;
  uint64 total_file_size = 2;
}

message Level {
  uint32 level_idx = 1;
  LevelType level_type = 2;
  repeated SstableInfo table_infos = 3;
  uint64 total_file_size = 4;
  uint64 sub_level_id = 5;
}

message InputLevel {
  uint32 level_idx = 1;
  LevelType level_type = 2;
  repeated SstableInfo table_infos = 3;
}

message LevelDelta {
  uint32 level_idx = 1;
  uint64 l0_sub_level_id = 2;
  repeated uint64 removed_table_ids = 3;
  repeated SstableInfo inserted_table_infos = 4;
}

message UncommittedEpoch {
  uint64 epoch = 1;
  repeated SstableInfo tables = 2;
}

message HummockVersion {
  message Levels {
    repeated Level levels = 1;
    OverlappingLevel l0 = 2;
  }
  uint64 id = 1;
  // Levels of each compaction group
  map<uint64, Levels> levels = 2;
  uint64 max_committed_epoch = 4;
  // Snapshots with epoch less than the safe epoch have been GCed.
  // Reads against such an epoch will fail.
  uint64 safe_epoch = 5;
}

message HummockVersionDelta {
  message LevelDeltas {
    repeated LevelDelta level_deltas = 1;
  }
  uint64 id = 1;
  uint64 prev_id = 2;
  // Levels of each compaction group
  map<uint64, LevelDeltas> level_deltas = 3;
  uint64 max_committed_epoch = 4;
  // Snapshots with epoch less than the safe epoch have been GCed.
  // Reads against such an epoch will fail.
  uint64 safe_epoch = 5;
  bool trivial_move = 6;
}

message HummockVersionDeltas {
  repeated HummockVersionDelta version_deltas = 1;
}

// We will have two epoch after decouple
message HummockSnapshot {
  // Epoch with checkpoint, we will read durable data with it.
  uint64 committed_epoch = 1;
  // Epoch without checkpoint, we will read real-time data with it. But it may be rolled back.
  uint64 current_epoch = 2;
}

message PinVersionRequest {
  uint32 context_id = 1;
  uint64 last_pinned = 2;
}

message PinVersionResponse {
  common.Status status = 1;
  message HummockVersionDeltas {
    repeated HummockVersionDelta delta = 1;
  }
  oneof payload {
    HummockVersionDeltas version_deltas = 2;
    HummockVersion pinned_version = 3;
  }
}

message UnpinVersionBeforeRequest {
  uint32 context_id = 1;
  uint64 unpin_version_before = 2;
}

message UnpinVersionBeforeResponse {
  common.Status status = 1;
}

message GetCurrentVersionRequest {}

message GetCurrentVersionResponse {
  common.Status status = 1;
  HummockVersion current_version = 2;
}

message UnpinVersionRequest {
  uint32 context_id = 1;
}

message UnpinVersionResponse {
  common.Status status = 1;
}

message PinSnapshotRequest {
  uint32 context_id = 1;
}

message PinSnapshotResponse {
  common.Status status = 1;
  HummockSnapshot snapshot = 2;
}

message GetEpochRequest {}

message GetEpochResponse {
  common.Status status = 1;
  HummockSnapshot snapshot = 2;
}

message UnpinSnapshotRequest {
  uint32 context_id = 1;
}

message UnpinSnapshotResponse {
  common.Status status = 1;
}

message UnpinSnapshotBeforeRequest {
  uint32 context_id = 1;
  HummockSnapshot min_snapshot = 3;
}

message UnpinSnapshotBeforeResponse {
  common.Status status = 1;
}

message KeyRange {
  bytes left = 1;
  bytes right = 2;
  bool inf = 3;
}

message TableOption {
  uint32 retention_seconds = 1;
}

message CompactTask {
  enum TaskStatus {
    UNSPECIFIED = 0;
    PENDING = 1;
    SUCCESS = 2;
    HEARTBEAT_CANCELED = 3;
    NO_AVAIL_CANCELED = 4;
    ASSIGN_FAIL_CANCELED = 5;
    SEND_FAIL_CANCELED = 6;
    MANUAL_CANCELED = 7;
    EXECUTE_FAILED = 8;
    JOIN_HANDLE_FAILED = 9;
    TRACK_SST_ID_FAILED = 10;
  }
  // SSTs to be compacted, which will be removed from LSM after compaction
  repeated InputLevel input_ssts = 1;
  // In ideal case, the compaction will generate `splits.len()` tables which have key range
  // corresponding to that in [`splits`], respectively
  repeated KeyRange splits = 2;
  // low watermark in 'ts-aware compaction'
  uint64 watermark = 3;
  // compaction output, which will be added to [`target_level`] of LSM after compaction
  repeated SstableInfo sorted_output_ssts = 4;
  // task id assigned by hummock storage service
  uint64 task_id = 5;
  // compaction output will be added to [`target_level`] of LSM after compaction
  uint32 target_level = 6;
  bool gc_delete_keys = 7;
  TaskStatus task_status = 9;
  // compaction group the task belongs to
  uint64 compaction_group_id = 12;
  // existing_table_ids for compaction drop key
  repeated uint32 existing_table_ids = 13;
  uint32 compression_algorithm = 14;
  uint64 target_file_size = 15;
  uint32 compaction_filter_mask = 16;
  map<uint32, TableOption> table_options = 17;
  uint64 current_epoch_time = 18;
  uint64 target_sub_level_id = 19;
}

message LevelHandler {
  message RunningCompactTask {
    uint64 task_id = 1;
    repeated uint64 ssts = 2;
    uint64 total_file_size = 3;
    uint32 target_level = 4;
  }
  uint32 level = 1;
  repeated RunningCompactTask tasks = 3;
}

message CompactStatus {
  uint64 compaction_group_id = 1;
  repeated LevelHandler level_handlers = 2;
}

message CompactionGroup {
  uint64 id = 1;
  repeated uint32 member_table_ids = 2;
  CompactionConfig compaction_config = 3;
  map<uint32, TableOption> table_id_to_options = 4;
}

message CompactTaskAssignment {
  CompactTask compact_task = 1;
  uint32 context_id = 2;
}

message GetCompactionTasksRequest {}

message GetCompactionTasksResponse {
  common.Status status = 1;
  CompactTask compact_task = 2;
}

message ReportCompactionTasksRequest {
  uint32 context_id = 1;
  CompactTask compact_task = 2;
}

message ReportCompactionTasksResponse {
  common.Status status = 1;
}

message HummockPinnedVersion {
  uint32 context_id = 1;
  uint64 min_pinned_id = 2;
}

message HummockPinnedSnapshot {
  uint32 context_id = 1;
  uint64 minimal_pinned_snapshot = 2;
}

message GetNewSstIdsRequest {
  uint32 number = 1;
}

message GetNewSstIdsResponse {
  common.Status status = 1;
  // inclusive
  uint64 start_id = 2;
  // exclusive
  uint64 end_id = 3;
}

// This is a heartbeat message. Task will be considered dead if
// `CompactTaskProgress` is not received for a timeout
// or `num_ssts_sealed`/`num_ssts_uploaded` do not increase for a timeout.
message CompactTaskProgress {
  uint64 task_id = 1;
  uint32 num_ssts_sealed = 2;
  uint32 num_ssts_uploaded = 3;
}

message ReportCompactionTaskProgressRequest {
  uint32 context_id = 1;
  repeated CompactTaskProgress progress = 2;
}

message ReportCompactionTaskProgressResponse {
  common.Status status = 1;
}

message SubscribeCompactTasksRequest {
  uint32 context_id = 1;
  uint64 max_concurrent_task_number = 2;
}

message ValidationTask {
  repeated SstableInfo sst_infos = 1;
  map<uint64, uint32> sst_id_to_worker_id = 2;
  uint64 epoch = 3;
}

message SubscribeCompactTasksResponse {
  oneof task {
    CompactTask compact_task = 1;
    VacuumTask vacuum_task = 2;
    FullScanTask full_scan_task = 3;
    ValidationTask validation_task = 4;
    CancelCompactTask cancel_compact_task = 5;
  }
}

// Delete SSTs in object store
message VacuumTask {
  repeated uint64 sstable_ids = 1;
}

// Scan object store to get candidate orphan SSTs.
message FullScanTask {
  uint64 sst_retention_time_sec = 1;
}

// Cancel compact task
message CancelCompactTask {
  uint32 context_id = 1;
  uint64 task_id = 2;
}

message ReportVacuumTaskRequest {
  VacuumTask vacuum_task = 1;
}

message ReportVacuumTaskResponse {
  common.Status status = 1;
}

message GetCompactionGroupsRequest {}

message GetCompactionGroupsResponse {
  common.Status status = 1;
  repeated CompactionGroup compaction_groups = 2;
}

message TriggerManualCompactionRequest {
  uint64 compaction_group_id = 1;
  KeyRange key_range = 2;
  uint32 table_id = 3;
  uint32 level = 4;
  repeated uint64 sst_ids = 5;
}

message TriggerManualCompactionResponse {
  common.Status status = 1;
}

message ReportFullScanTaskRequest {
  repeated uint64 sst_ids = 1;
}

message ReportFullScanTaskResponse {
  common.Status status = 1;
}

message TriggerFullGCRequest {
  uint64 sst_retention_time_sec = 1;
}

message TriggerFullGCResponse {
  common.Status status = 1;
}

message ListVersionDeltasRequest {
  uint64 start_id = 1;
  uint32 num_limit = 2;
}

message ListVersionDeltasResponse {
  HummockVersionDeltas version_deltas = 1;
}

<<<<<<< HEAD
message ResetCurrentVersionRequest {}

message ResetCurrentVersionResponse {
  HummockVersion old_version = 1;
}

message ReplayVersionDeltaRequest {
  uint64 version_delta_id = 1;
}

message ReplayVersionDeltaResponse {
  uint64 version_id = 1;
  uint64 max_committed_epoch = 2;
  repeated uint64 modified_compaction_groups = 3;
}

message TriggerCompactionDeterministicRequest {
  uint64 version_id = 1;
  repeated uint64 compaction_groups = 2;
}

message TriggerCompactionDeterministicResponse {
//  HummockVersionDeltas versions = 1;
  uint64 version_id = 1;
  uint64 max_committed_epoch = 2;
}

message DisableCommitEpochRequest {

}

message DisableCommitEpochResponse {
  HummockVersion current_version = 1;
=======
message PinnedVersionsSummary {
  repeated HummockPinnedVersion pinned_versions = 1;
  map<uint32, common.WorkerNode> workers = 2;
}

message PinnedSnapshotsSummary {
  repeated HummockPinnedSnapshot pinned_snapshots = 1;
  map<uint32, common.WorkerNode> workers = 2;
}

message RiseCtlGetPinnedVersionsSummaryRequest {}

message RiseCtlGetPinnedVersionsSummaryResponse {
  PinnedVersionsSummary summary = 1;
}

message RiseCtlGetPinnedSnapshotsSummaryRequest {}

message RiseCtlGetPinnedSnapshotsSummaryResponse {
  PinnedSnapshotsSummary summary = 1;
>>>>>>> c9dc5b94
}

service HummockManagerService {
  rpc UnpinVersionBefore(UnpinVersionBeforeRequest) returns (UnpinVersionBeforeResponse);
  rpc GetCurrentVersion(GetCurrentVersionRequest) returns (GetCurrentVersionResponse);
  rpc ResetCurrentVersion(ResetCurrentVersionRequest) returns (ResetCurrentVersionResponse);
  rpc ListVersionDeltas(ListVersionDeltasRequest) returns (ListVersionDeltasResponse);
  rpc ReplayVersionDelta(ReplayVersionDeltaRequest) returns (ReplayVersionDeltaResponse);
  rpc TriggerCompactionDeterministic(TriggerCompactionDeterministicRequest) returns (TriggerCompactionDeterministicResponse);
  rpc DisableCommitEpoch(DisableCommitEpochRequest) returns (DisableCommitEpochResponse);
  rpc ReportCompactionTasks(ReportCompactionTasksRequest) returns (ReportCompactionTasksResponse);
  rpc ReportCompactionTaskProgress(ReportCompactionTaskProgressRequest) returns (ReportCompactionTaskProgressResponse);
  rpc PinSnapshot(PinSnapshotRequest) returns (PinSnapshotResponse);
  rpc GetEpoch(GetEpochRequest) returns (GetEpochResponse);
  rpc UnpinSnapshot(UnpinSnapshotRequest) returns (UnpinSnapshotResponse);
  rpc UnpinSnapshotBefore(UnpinSnapshotBeforeRequest) returns (UnpinSnapshotBeforeResponse);
  rpc GetNewSstIds(GetNewSstIdsRequest) returns (GetNewSstIdsResponse);
  rpc SubscribeCompactTasks(SubscribeCompactTasksRequest) returns (stream SubscribeCompactTasksResponse);
  rpc ReportVacuumTask(ReportVacuumTaskRequest) returns (ReportVacuumTaskResponse);
  rpc GetCompactionGroups(GetCompactionGroupsRequest) returns (GetCompactionGroupsResponse);
  rpc TriggerManualCompaction(TriggerManualCompactionRequest) returns (TriggerManualCompactionResponse);
  rpc ReportFullScanTask(ReportFullScanTaskRequest) returns (ReportFullScanTaskResponse);
  rpc TriggerFullGC(TriggerFullGCRequest) returns (TriggerFullGCResponse);
  rpc RiseCtlGetPinnedVersionsSummary(RiseCtlGetPinnedVersionsSummaryRequest) returns (RiseCtlGetPinnedVersionsSummaryResponse);
  rpc RiseCtlGetPinnedSnapshotsSummary(RiseCtlGetPinnedSnapshotsSummaryRequest) returns (RiseCtlGetPinnedSnapshotsSummaryResponse);
}

service CompactorService {}

message CompactionConfig {
  enum CompactionMode {
    UNSPECIFIED = 0;
    RANGE = 1;
  }
  uint64 max_bytes_for_level_base = 1;
  uint64 max_level = 2;
  uint64 max_bytes_for_level_multiplier = 3;
  uint64 max_compaction_bytes = 4;
  uint64 sub_level_max_compaction_bytes = 5;
  uint64 level0_trigger_file_number = 6;
  uint64 level0_tier_compact_file_number = 7;
  CompactionMode compaction_mode = 8;
  repeated string compression_algorithm = 9;
  uint64 target_file_size_base = 10;
  uint32 compaction_filter_mask = 11;
  uint32 max_sub_compaction = 12;
}<|MERGE_RESOLUTION|>--- conflicted
+++ resolved
@@ -391,7 +391,28 @@
   HummockVersionDeltas version_deltas = 1;
 }
 
-<<<<<<< HEAD
+message PinnedVersionsSummary {
+  repeated HummockPinnedVersion pinned_versions = 1;
+  map<uint32, common.WorkerNode> workers = 2;
+}
+
+message PinnedSnapshotsSummary {
+  repeated HummockPinnedSnapshot pinned_snapshots = 1;
+  map<uint32, common.WorkerNode> workers = 2;
+}
+
+message RiseCtlGetPinnedVersionsSummaryRequest {}
+
+message RiseCtlGetPinnedVersionsSummaryResponse {
+  PinnedVersionsSummary summary = 1;
+}
+
+message RiseCtlGetPinnedSnapshotsSummaryRequest {}
+
+message RiseCtlGetPinnedSnapshotsSummaryResponse {
+  PinnedSnapshotsSummary summary = 1;
+}
+
 message ResetCurrentVersionRequest {}
 
 message ResetCurrentVersionResponse {
@@ -425,28 +446,6 @@
 
 message DisableCommitEpochResponse {
   HummockVersion current_version = 1;
-=======
-message PinnedVersionsSummary {
-  repeated HummockPinnedVersion pinned_versions = 1;
-  map<uint32, common.WorkerNode> workers = 2;
-}
-
-message PinnedSnapshotsSummary {
-  repeated HummockPinnedSnapshot pinned_snapshots = 1;
-  map<uint32, common.WorkerNode> workers = 2;
-}
-
-message RiseCtlGetPinnedVersionsSummaryRequest {}
-
-message RiseCtlGetPinnedVersionsSummaryResponse {
-  PinnedVersionsSummary summary = 1;
-}
-
-message RiseCtlGetPinnedSnapshotsSummaryRequest {}
-
-message RiseCtlGetPinnedSnapshotsSummaryResponse {
-  PinnedSnapshotsSummary summary = 1;
->>>>>>> c9dc5b94
 }
 
 service HummockManagerService {
