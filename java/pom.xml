<?xml version="1.0" encoding="UTF-8" standalone="no"?>
<project xmlns="http://maven.apache.org/POM/4.0.0" xmlns:xsi="http://www.w3.org/2001/XMLSchema-instance"
         xsi:schemaLocation="http://maven.apache.org/POM/4.0.0 http://maven.apache.org/xsd/maven-4.0.0.xsd">
    <modelVersion>4.0.0</modelVersion>

    <groupId>com.risingwave.java</groupId>
    <artifactId>java-parent</artifactId>
    <version>1.0-SNAPSHOT</version>
    <modules>
        <module>proto</module>
        <module>java-binding</module>
        <module>common-utils</module>
        <module>java-binding-integration-test</module>
        <module>connector-node/connector-api</module>
        <module>connector-node/risingwave-sink-iceberg</module>
        <module>connector-node/risingwave-sink-deltalake</module>
        <module>connector-node/risingwave-sink-jdbc</module>
        <module>connector-node/risingwave-source-cdc</module>
        <module>connector-node/risingwave-source-test</module>
        <module>connector-node/risingwave-connector-service</module>
        <module>connector-node/assembly</module>
<<<<<<< HEAD
        <module>connector-node/risingwave-sink-hudi</module>
=======
        <module>connector-node/s3-common</module>
>>>>>>> 8c6a7c38
    </modules>
    <packaging>pom</packaging>

    <properties>
        <maven.compiler.source>11</maven.compiler.source>
        <maven.compiler.target>11</maven.compiler.target>
        <release.version>1.0.0</release.version>
        <protobuf.version>3.21.1</protobuf.version>
        <grpc.version>1.49.0</grpc.version>
        <gson.version>2.10</gson.version>
        <module.version>1.0-SNAPSHOT</module.version>
        <spotless.version>2.27.1</spotless.version>
        <log4j.version>2.20.0</log4j.version>
        <commons.cli.version>1.5.0</commons.cli.version>
        <commons.io.version>2.11.0</commons.io.version>
        <commons.text.version>1.10.0</commons.text.version>
        <debezium.version>1.9.7.Final</debezium.version>
        <jackson.version>2.13.5</jackson.version>
        <spark_sql.version>3.3.1</spark_sql.version>
        <hadoop.version>3.3.2</hadoop.version>
    </properties>

    <dependencyManagement>
        <dependencies>
            <dependency>
                <groupId>org.apache.logging.log4j</groupId>
                <artifactId>log4j-api</artifactId>
                <version>${log4j.version}</version>
            </dependency>
            <dependency>
                <groupId>org.apache.logging.log4j</groupId>
                <artifactId>log4j-slf4j-impl</artifactId>
                <version>${log4j.version}</version>
            </dependency>
            <dependency>
                <groupId>org.apache.logging.log4j</groupId>
                <artifactId>log4j-core</artifactId>
                <version>${log4j.version}</version>
            </dependency>
            <dependency>
                <groupId>commons-cli</groupId>
                <artifactId>commons-cli</artifactId>
                <version>${commons.cli.version}</version>
            </dependency>
            <dependency>
                <groupId>org.apache.commons</groupId>
                <artifactId>commons-text</artifactId>
                <version>${commons.text.version}</version>
            </dependency>
            <dependency>
                <groupId>commons-io</groupId>
                <artifactId>commons-io</artifactId>
                <version>${commons.io.version}</version>
            </dependency>
            <dependency>
                <groupId>com.fasterxml.jackson.core</groupId>
                <artifactId>jackson-databind</artifactId>
                <version>${jackson.version}</version>
            </dependency>
            <dependency>
                <groupId>com.fasterxml.jackson.core</groupId>
                <artifactId>jackson-core</artifactId>
                <version>${jackson.version}</version>
            </dependency>

            <!-- Debezium -->
            <dependency>
                <groupId>io.debezium</groupId>
                <artifactId>debezium-api</artifactId>
                <version>${debezium.version}</version>
            </dependency>
            <dependency>
                <groupId>io.debezium</groupId>
                <artifactId>debezium-embedded</artifactId>
                <version>${debezium.version}</version>
            </dependency>

            <dependency>
                <groupId>io.debezium</groupId>
                <artifactId>debezium-connector-postgres</artifactId>
                <version>${debezium.version}</version>
            </dependency>
            <dependency>
                <groupId>io.debezium</groupId>
                <artifactId>debezium-connector-mysql</artifactId>
                <version>${debezium.version}</version>
            </dependency>


            <dependency>
                <groupId>org.apache.derby</groupId>
                <artifactId>derby</artifactId>
                <version>10.15.2.0</version>
                <scope>test</scope>
            </dependency>
            <dependency>
                <groupId>org.postgresql</groupId>
                <artifactId>postgresql</artifactId>
                <version>42.5.1</version>
            </dependency>
            <dependency>
                <groupId>mysql</groupId>
                <artifactId>mysql-connector-java</artifactId>
                <version>8.0.28</version>
            </dependency>
            <dependency>
                <groupId>io.grpc</groupId>
                <artifactId>grpc-netty-shaded</artifactId>
                <version>${grpc.version}</version>
                <scope>runtime</scope>
            </dependency>
            <dependency>
                <groupId>io.grpc</groupId>
                <artifactId>grpc-protobuf</artifactId>
                <version>${grpc.version}</version>
            </dependency>
            <dependency>
                <groupId>io.grpc</groupId>
                <artifactId>grpc-stub</artifactId>
                <version>${grpc.version}</version>
            </dependency>
            <dependency> <!-- necessary for Java 9+ -->
                <groupId>org.apache.tomcat</groupId>
                <artifactId>annotations-api</artifactId>
                <version>6.0.53</version>
                <scope>provided</scope>
            </dependency>
            <dependency>
                <groupId>org.apache.hadoop</groupId>
                <artifactId>hadoop-common</artifactId>
                <version>${hadoop.version}</version>
            </dependency>
            <dependency>
                <groupId>org.apache.hadoop</groupId>
                <artifactId>hadoop-aws</artifactId>
                <version>${hadoop.version}</version>
            </dependency>
            <dependency>
                <groupId>junit</groupId>
                <artifactId>junit</artifactId>
                <version>4.13.2</version>
                <scope>test</scope>
            </dependency>
            <dependency>
                <groupId>com.risingwave.java</groupId>
                <artifactId>proto</artifactId>
                <version>${module.version}</version>
            </dependency>
            <dependency>
                <groupId>com.risingwave.java</groupId>
                <artifactId>java-binding</artifactId>
                <version>${module.version}</version>
            </dependency>
            <dependency>
                <groupId>com.risingwave.java</groupId>
                <artifactId>common-utils</artifactId>
                <version>${module.version}</version>
            </dependency>
            <dependency>
                <groupId>com.risingwave.java</groupId>
                <artifactId>connector-api</artifactId>
                <version>${module.version}</version>
            </dependency>
            <dependency>
                <groupId>com.risingwave.java</groupId>
                <artifactId>s3-common</artifactId>
                <version>${module.version}</version>
                <scope>provided</scope>
            </dependency>
            <dependency>
                <groupId>com.risingwave.java</groupId>
                <artifactId>risingwave-source-cdc</artifactId>
                <version>${module.version}</version>
            </dependency>
            <dependency>
                <groupId>com.risingwave.java</groupId>
                <artifactId>risingwave-sink-iceberg</artifactId>
                <version>${module.version}</version>
            </dependency>
            <dependency>
                <groupId>com.risingwave.java</groupId>
                <artifactId>risingwave-sink-hudi</artifactId>
                <version>${module.version}</version>
            </dependency>
            <dependency>
                <groupId>com.risingwave.java</groupId>
                <artifactId>risingwave-connector-service</artifactId>
                <version>${module.version}</version>
            </dependency>
            <dependency>
                <groupId>com.risingwave.java</groupId>
                <artifactId>risingwave-sink-deltalake</artifactId>
                <version>${module.version}</version>
            </dependency>
            <dependency>
                <groupId>com.risingwave.java</groupId>
                <artifactId>risingwave-sink-jdbc</artifactId>
                <version>${module.version}</version>
            </dependency>
            <dependency>
                <groupId>com.google.code.gson</groupId>
                <artifactId>gson</artifactId>
                <version>${gson.version}</version>
            </dependency>
            <dependency>
                <groupId>io.prometheus</groupId>
                <artifactId>simpleclient_httpserver</artifactId>
                <version>0.5.0</version>
            </dependency>
            <dependency>
                <groupId>org.apache.spark</groupId>
                <artifactId>spark-sql_2.12</artifactId>
                <version>${spark_sql.version}</version>
                <scope>test</scope>
            </dependency>
        </dependencies>
    </dependencyManagement>


    <build>
        <plugins>
            <plugin>
                <groupId>org.apache.maven.plugins</groupId>
                <artifactId>maven-checkstyle-plugin</artifactId>
                <version>3.1.2</version>
                <dependencies>
                    <dependency>
                        <groupId>com.puppycrawl.tools</groupId>
                        <artifactId>checkstyle</artifactId>
                        <!-- TODO: Document it for devs. -->
                        <version>8.29</version>
                    </dependency>
                </dependencies>
                <executions>
                    <execution>
                        <id>validate</id>
                        <phase>validate</phase>
                        <goals>
                            <goal>check</goal>
                        </goals>
                    </execution>
                </executions>
                <configuration>
                    <suppressionsLocation>/tools/maven/suppressions.xml</suppressionsLocation>
                    <includeTestSourceDirectory>true</includeTestSourceDirectory>
                    <configLocation>/tools/maven/checkstyle.xml</configLocation>
                    <logViolationsToConsole>true</logViolationsToConsole>
                    <failOnViolation>true</failOnViolation>
                </configuration>
            </plugin>

            <plugin>
                <groupId>com.diffplug.spotless</groupId>
                <artifactId>spotless-maven-plugin</artifactId>
                <version>${spotless.version}</version>
                <configuration>
                    <java>
                        <googleJavaFormat>
                            <version>1.7</version>
                            <style>AOSP</style>
                        </googleJavaFormat>

                        <removeUnusedImports/>
                    </java>
                </configuration>
                <executions>
                    <execution>
                        <id>spotless-check</id>
                        <phase>validate</phase>
                        <goals>
                            <goal>check</goal>
                        </goals>
                    </execution>
                </executions>
            </plugin>

        </plugins>
    </build>
</project><|MERGE_RESOLUTION|>--- conflicted
+++ resolved
@@ -14,16 +14,13 @@
         <module>connector-node/connector-api</module>
         <module>connector-node/risingwave-sink-iceberg</module>
         <module>connector-node/risingwave-sink-deltalake</module>
+        <module>connector-node/risingwave-sink-hudi</module>
         <module>connector-node/risingwave-sink-jdbc</module>
         <module>connector-node/risingwave-source-cdc</module>
         <module>connector-node/risingwave-source-test</module>
         <module>connector-node/risingwave-connector-service</module>
         <module>connector-node/assembly</module>
-<<<<<<< HEAD
-        <module>connector-node/risingwave-sink-hudi</module>
-=======
         <module>connector-node/s3-common</module>
->>>>>>> 8c6a7c38
     </modules>
     <packaging>pom</packaging>
 
