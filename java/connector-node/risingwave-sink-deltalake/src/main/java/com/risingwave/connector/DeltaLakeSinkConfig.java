--- conflicted
+++ resolved
@@ -16,26 +16,18 @@
 
 package com.risingwave.connector;
 
+import com.fasterxml.jackson.annotation.JsonCreator;
 import com.fasterxml.jackson.annotation.JsonProperty;
 import com.risingwave.connector.common.S3Config;
 
 public class DeltaLakeSinkConfig extends S3Config {
-<<<<<<< HEAD
-    @JsonProperty(value = "location")
     private String location;
 
-    @JsonProperty(value = "type")
-=======
-    private String location;
-
->>>>>>> 62e0d77e
     private String sinkType;
 
     @JsonProperty(value = "force_append_only")
     private Boolean forceAppendOnly;
 
-<<<<<<< HEAD
-=======
     @JsonCreator
     public DeltaLakeSinkConfig(
             @JsonProperty(value = "location") String location,
@@ -44,7 +36,6 @@
         this.sinkType = sinkType;
     }
 
->>>>>>> 62e0d77e
     public String getLocation() {
         return location;
     }
