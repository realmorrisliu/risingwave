--- conflicted
+++ resolved
@@ -148,145 +148,27 @@
         let mut new_table_ids = None;
         // Add new table
         if let Some(new_fragment_table_info) = new_table_fragment_info {
-            let new_table_ids = new_table_ids.insert(HashMap::new());
+            // let new_table_ids = new_table_ids.insert(HashMap::new());
             if !new_fragment_table_info.internal_table_ids.is_empty() {
-<<<<<<< HEAD
-                self.on_handle_add_new_table(
+                let new_table_id_to_cg = self.on_handle_add_new_table(
                     &mut new_version_delta,
                     &new_fragment_table_info.internal_table_ids,
                     StaticCompactionGroupId::StateDefault as u64,
+                    &mut table_compaction_group_mapping,
                 )?;
-=======
-                for table_id in &new_fragment_table_info.internal_table_ids {
-                    if let Some(info) = new_version_delta
-                        .latest_version()
-                        .state_table_info
-                        .info()
-                        .get(table_id)
-                    {
-                        return Err(Error::CompactionGroup(format!(
-                            "table {} already exist {:?}",
-                            table_id.table_id, info,
-                        )));
-                    }
-                }
->>>>>>> b2bd5a9d
-
-                for table_id in &new_fragment_table_info.internal_table_ids {
-                    table_compaction_group_mapping
-                        .insert(*table_id, StaticCompactionGroupId::StateDefault as u64);
-                    new_table_ids.insert(*table_id, StaticCompactionGroupId::StateDefault as u64);
-                }
-            }
-
-<<<<<<< HEAD
+
+                let _ = new_table_ids.insert(new_table_id_to_cg);
+            }
+
             if let Some(mv_table_id) = new_fragment_table_info.mv_table_id {
-                self.on_handle_add_new_table(
+                let new_table_id_to_cg = self.on_handle_add_new_table(
                     &mut new_version_delta,
                     &vec![mv_table_id],
                     StaticCompactionGroupId::MaterializedView as u64,
+                    &mut table_compaction_group_mapping,
                 )?;
 
-                let _ = table_compaction_group_mapping.insert(
-                    mv_table_id,
-                    StaticCompactionGroupId::MaterializedView as u64,
-                );
-                new_table_ids.insert(mv_table_id);
-=======
-            if let Some(table_id) = new_fragment_table_info.mv_table_id {
-                if let Some(info) = new_version_delta
-                    .latest_version()
-                    .state_table_info
-                    .info()
-                    .get(&table_id)
-                {
-                    return Err(Error::CompactionGroup(format!(
-                        "table {} already exist {:?}",
-                        table_id.table_id, info,
-                    )));
-                }
-                let _ = table_compaction_group_mapping
-                    .insert(table_id, StaticCompactionGroupId::MaterializedView as u64);
-                new_table_ids.insert(table_id, StaticCompactionGroupId::MaterializedView as u64);
-            }
-        }
-
-        let mut incorrect_ssts = vec![];
-        let mut new_sst_id_number = 0;
-        for ExtendedSstableInfo {
-            compaction_group_id,
-            sst_info: sst,
-            ..
-        } in &mut sstables
-        {
-            let is_sst_belong_to_group_declared = match new_version_delta
-                .latest_version()
-                .levels
-                .get(compaction_group_id)
-            {
-                Some(_compaction_group) => sst.table_ids.iter().all(|t| {
-                    table_compaction_group_mapping
-                        .get(&TableId::new(*t))
-                        .map(|table_cg_id| table_cg_id == compaction_group_id)
-                        .unwrap_or(false)
-                }),
-                None => false,
-            };
-            if !is_sst_belong_to_group_declared {
-                let mut group_table_ids: BTreeMap<_, Vec<u32>> = BTreeMap::new();
-                for table_id in sst.get_table_ids() {
-                    match table_compaction_group_mapping.get(&TableId::new(*table_id)) {
-                        Some(compaction_group_id) => {
-                            group_table_ids
-                                .entry(*compaction_group_id)
-                                .or_default()
-                                .push(*table_id);
-                        }
-                        None => {
-                            tracing::warn!(
-                                "table {} in SST {} doesn't belong to any compaction group",
-                                table_id,
-                                sst.get_object_id(),
-                            );
-                        }
-                    }
-                }
-                let is_trivial_adjust = group_table_ids.len() == 1
-                    && group_table_ids.first_key_value().unwrap().1.len()
-                        == sst.get_table_ids().len();
-                if is_trivial_adjust {
-                    *compaction_group_id = *group_table_ids.first_key_value().unwrap().0;
-                    // is_sst_belong_to_group_declared = true;
-                } else {
-                    new_sst_id_number += group_table_ids.len();
-                    incorrect_ssts.push((std::mem::take(sst), group_table_ids));
-                    *compaction_group_id =
-                        StaticCompactionGroupId::NewCompactionGroup as CompactionGroupId;
-                }
-            }
-        }
-        let mut new_sst_id = next_sstable_object_id(&self.env, new_sst_id_number).await?;
-        let original_sstables = std::mem::take(&mut sstables);
-        sstables.reserve_exact(original_sstables.len() - incorrect_ssts.len() + new_sst_id_number);
-        let mut incorrect_ssts = incorrect_ssts.into_iter();
-        for original_sstable in original_sstables {
-            if original_sstable.compaction_group_id
-                == StaticCompactionGroupId::NewCompactionGroup as CompactionGroupId
-            {
-                let (sst, group_table_ids) = incorrect_ssts.next().unwrap();
-                let mut branch_groups = HashMap::new();
-                for (group_id, _match_ids) in group_table_ids {
-                    let mut branch_sst = sst.clone();
-                    branch_sst.sst_id = new_sst_id;
-                    sstables.push(ExtendedSstableInfo::with_compaction_group(
-                        group_id, branch_sst,
-                    ));
-                    branch_groups.insert(group_id, new_sst_id);
-                    new_sst_id += 1;
-                }
-            } else {
-                sstables.push(original_sstable);
->>>>>>> b2bd5a9d
+                let _ = new_table_ids.insert(new_table_id_to_cg);
             }
         }
 
@@ -413,23 +295,6 @@
         drop(versioning_guard);
         tracing::trace!("new committed epoch {}", epoch);
 
-<<<<<<< HEAD
-=======
-        let mut table_groups = HashMap::<u32, usize>::default();
-        for (table_id, info) in versioning.current_version.state_table_info.info() {
-            table_groups.insert(
-                table_id.table_id,
-                versioning
-                    .current_version
-                    .state_table_info
-                    .compaction_group_member_tables()
-                    .get(&info.compaction_group_id)
-                    .expect("should exist")
-                    .len(),
-            );
-        }
-        drop(versioning_guard);
->>>>>>> b2bd5a9d
         // Don't trigger compactions if we enable deterministic compaction
         if !self.env.opts.compaction_deterministic_test {
             // commit_epoch may contains SSTs from any compaction group
@@ -469,39 +334,31 @@
         new_version_delta: &mut SingleDeltaTransaction<'_, '_>,
         table_ids: &Vec<TableId>,
         compaction_group_id: CompactionGroupId,
-    ) -> Result<()> {
+        table_compaction_group_mapping: &mut HashMap<TableId, CompactionGroupId>,
+    ) -> Result<HashMap<TableId, CompactionGroupId>> {
         if table_ids.is_empty() {
             return Err(Error::CompactionGroup("empty table ids".to_string()));
         }
 
-        if let Some(levels) = new_version_delta
-            .latest_version()
-            .levels
-            .get(&(compaction_group_id))
-        {
-            for table_id in table_ids {
-                if levels.member_table_ids.contains(&table_id.table_id) {
-                    return Err(Error::CompactionGroup(format!(
-                        "table {:?} already in group {}",
-                        table_id, compaction_group_id
-                    )));
-                }
-            }
-        }
-
-        let group_deltas = &mut new_version_delta
-            .group_deltas
-            .entry(compaction_group_id)
-            .or_default()
-            .group_deltas;
-        group_deltas.push(GroupDelta {
-            delta_type: Some(DeltaType::GroupMetaChange(GroupMetaChange {
-                table_ids_add: table_ids.iter().map(|table_id| table_id.table_id).collect(),
-                ..Default::default()
-            })),
-        });
-
-        Ok(())
+        let mut new_table_ids = HashMap::new();
+
+        for table_id in table_ids {
+            if let Some(info) = new_version_delta
+                .latest_version()
+                .state_table_info
+                .info()
+                .get(table_id)
+            {
+                return Err(Error::CompactionGroup(format!(
+                    "table {} already exist {:?}",
+                    table_id.table_id, info,
+                )));
+            }
+            table_compaction_group_mapping.insert(*table_id, compaction_group_id);
+            new_table_ids.insert(*table_id, compaction_group_id);
+        }
+
+        Ok(new_table_ids)
     }
 
     async fn correct_commit_ssts(
@@ -517,6 +374,7 @@
                 &commit_sst.sst_info,
                 levels,
                 commit_sst.compaction_group_id,
+                table_compaction_group_mapping,
             );
 
             let mut group_table_ids: BTreeMap<_, Vec<u32>> = BTreeMap::new();
