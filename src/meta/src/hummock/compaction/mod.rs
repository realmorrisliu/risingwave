--- conflicted
+++ resolved
@@ -108,44 +108,6 @@
             levels,
             &mut self.level_handlers,
             stats,
-<<<<<<< HEAD
-            table_id_to_options,
-        )?;
-        let target_level_id = ret.input.target_level;
-
-        let compression_algorithm = match ret.compression_algorithm.as_str() {
-            "Lz4" => 1,
-            "Zstd" => 2,
-            _ => 0,
-        };
-
-        let compact_task = CompactTask {
-            input_ssts: ret.input.input_levels,
-            splits: vec![KeyRange::inf()],
-            watermark: HummockEpoch::MAX,
-            sorted_output_ssts: vec![],
-            task_id,
-            target_level: target_level_id as u32,
-            // only gc delete keys in last level because there may be older version in more bottom
-            // level.
-            gc_delete_keys: target_level_id == self.level_handlers.len() - 1,
-            base_level: ret.base_level as u32,
-            task_status: TaskStatus::Pending as i32,
-            compaction_group_id: group.group_id,
-            existing_table_ids: vec![],
-            compression_algorithm,
-            target_file_size: ret.target_file_size,
-            compaction_filter_mask: 0,
-            table_options: BTreeMap::default(),
-            current_epoch_time: 0,
-            target_sub_level_id: ret.input.target_sub_level_id,
-            task_type: ret.compaction_task_type as i32,
-            enable_sst_vnode_bitmap: false,
-            table_vnode_partition: BTreeMap::default(),
-            ..Default::default()
-        };
-        Some(compact_task)
-=======
             table_id_to_options.clone(),
             developer_config.clone(),
         ) {
@@ -168,7 +130,6 @@
         }
 
         None
->>>>>>> accec497
     }
 
     pub fn is_trivial_move_task(task: &CompactTask) -> bool {
