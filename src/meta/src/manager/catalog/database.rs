--- conflicted
+++ resolved
@@ -201,8 +201,6 @@
                 && x.arg_types == function.arg_types
         }) {
             Err(MetaError::catalog_duplicated("function", &function.name))
-<<<<<<< HEAD
-=======
         } else {
             Ok(())
         }
@@ -215,7 +213,6 @@
                 && conn.name.eq(&relation_key.2)
         }) {
             Err(MetaError::catalog_duplicated("connection", &relation_key.2))
->>>>>>> 2e0a4e02
         } else {
             Ok(())
         }
