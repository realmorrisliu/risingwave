--- conflicted
+++ resolved
@@ -57,20 +57,6 @@
     limit: Option<u64>,
     as_of: Option<AsOf>,
 }
-
-<<<<<<< HEAD
-=======
-/// Range for batch scan.
-#[derive(Debug)]
-pub struct ScanRange {
-    /// The prefix of the primary key.
-    pub pk_prefix: OwnedRow,
-
-    /// The range bounds of the next column.
-    pub next_col_bounds: (Bound<OwnedRow>, Bound<OwnedRow>),
-}
-
->>>>>>> faf660dd
 #[derive(Debug, Clone, PartialEq, Eq, Hash)]
 pub struct AsOf {
     pub timestamp: i64,
@@ -101,74 +87,6 @@
     }
 }
 
-<<<<<<< HEAD
-=======
-impl ScanRange {
-    /// Create a scan range from the prost representation.
-    pub fn new(scan_range: PbScanRange, pk_types: Vec<DataType>) -> Result<Self> {
-        let mut index = 0;
-        let pk_prefix = OwnedRow::new(
-            scan_range
-                .eq_conds
-                .iter()
-                .map(|v| {
-                    let ty = pk_types.get(index).unwrap();
-                    index += 1;
-                    deserialize_datum(v.as_slice(), ty)
-                })
-                .try_collect()?,
-        );
-        if scan_range.lower_bound.is_none() && scan_range.upper_bound.is_none() {
-            return Ok(Self {
-                pk_prefix,
-                ..Self::full()
-            });
-        }
-
-        let build_bound = |bound: &scan_range::Bound, mut index| -> Result<Bound<OwnedRow>> {
-            let next_col_bounds = OwnedRow::new(
-                bound
-                    .value
-                    .iter()
-                    .map(|v| {
-                        let ty = pk_types.get(index).unwrap();
-                        index += 1;
-                        deserialize_datum(v.as_slice(), ty)
-                    })
-                    .try_collect()?,
-            );
-            if bound.inclusive {
-                Ok(Bound::Included(next_col_bounds))
-            } else {
-                Ok(Bound::Excluded(next_col_bounds))
-            }
-        };
-
-        let next_col_bounds: (Bound<OwnedRow>, Bound<OwnedRow>) = match (
-            scan_range.lower_bound.as_ref(),
-            scan_range.upper_bound.as_ref(),
-        ) {
-            (Some(lb), Some(ub)) => (build_bound(lb, index)?, build_bound(ub, index)?),
-            (None, Some(ub)) => (Bound::Unbounded, build_bound(ub, index)?),
-            (Some(lb), None) => (build_bound(lb, index)?, Bound::Unbounded),
-            (None, None) => unreachable!(),
-        };
-        Ok(Self {
-            pk_prefix,
-            next_col_bounds,
-        })
-    }
-
-    /// Create a scan range for full table scan.
-    pub fn full() -> Self {
-        Self {
-            pk_prefix: OwnedRow::default(),
-            next_col_bounds: (Bound::Unbounded, Bound::Unbounded),
-        }
-    }
-}
-
->>>>>>> faf660dd
 impl<S: StateStore> RowSeqScanExecutor<S> {
     pub fn new(
         table: StorageTable<S>,
@@ -436,63 +354,15 @@
         limit: Option<u64>,
         histogram: Option<impl Deref<Target = Histogram>>,
     ) {
-<<<<<<< HEAD
         let pk_prefix = scan_range.pk_prefix.clone();
         let range_bounds = scan_range.convert_to_range_bounds(table.clone());
-=======
-        let ScanRange {
-            pk_prefix,
-            next_col_bounds,
-        } = scan_range;
-
-        let order_type = table.pk_serializer().get_order_types()[pk_prefix.len()];
-        let (start_bound, end_bound) = if order_type.is_ascending() {
-            (next_col_bounds.0, next_col_bounds.1)
-        } else {
-            (next_col_bounds.1, next_col_bounds.0)
-        };
-
-        let start_bound_is_bounded = !matches!(start_bound, Bound::Unbounded);
-        let end_bound_is_bounded = !matches!(end_bound, Bound::Unbounded);
-
-        let build_bound = |other_bound_is_bounded: bool, bound, order_type_nulls| {
-            match bound {
-                Bound::Unbounded => {
-                    if other_bound_is_bounded && order_type_nulls {
-                        // `NULL`s are at the start bound side, we should exclude them to meet SQL semantics.
-                        Bound::Excluded(OwnedRow::new(vec![None]))
-                    } else {
-                        // Both start and end are unbounded, so we need to select all rows.
-                        Bound::Unbounded
-                    }
-                }
-                Bound::Included(x) => Bound::Included(x),
-                Bound::Excluded(x) => Bound::Excluded(x),
-            }
-        };
-        let start_bound = build_bound(
-            end_bound_is_bounded,
-            start_bound,
-            order_type.nulls_are_first(),
-        );
-        let end_bound = build_bound(
-            start_bound_is_bounded,
-            end_bound,
-            order_type.nulls_are_last(),
-        );
-
->>>>>>> faf660dd
         // Range Scan.
         assert!(pk_prefix.len() < table.pk_indices().len());
         let iter = table
             .batch_chunk_iter_with_pk_bounds(
                 epoch.into(),
                 &pk_prefix,
-<<<<<<< HEAD
                 range_bounds,
-=======
-                (start_bound, end_bound),
->>>>>>> faf660dd
                 ordered,
                 chunk_size,
                 PrefetchOptions::new(limit.is_none(), true),
