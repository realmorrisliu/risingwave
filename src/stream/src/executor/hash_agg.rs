// Copyright 2023 RisingWave Labs
//
// Licensed under the Apache License, Version 2.0 (the "License");
// you may not use this file except in compliance with the License.
// You may obtain a copy of the License at
//
//     http://www.apache.org/licenses/LICENSE-2.0
//
// Unless required by applicable law or agreed to in writing, software
// distributed under the License is distributed on an "AS IS" BASIS,
// WITHOUT WARRANTIES OR CONDITIONS OF ANY KIND, either express or implied.
// See the License for the specific language governing permissions and
// limitations under the License.

use std::collections::{HashMap, HashSet};
use std::marker::PhantomData;
use std::sync::Arc;

use futures::{stream, StreamExt};
use futures_async_stream::try_stream;
use iter_chunks::IterChunks;
use itertools::Itertools;
use risingwave_common::array::{Op, StreamChunk};
use risingwave_common::buffer::{Bitmap, BitmapBuilder};
use risingwave_common::catalog::Schema;
use risingwave_common::hash::{HashKey, PrecomputedBuildHasher};
use risingwave_common::types::ScalarImpl;
use risingwave_common::util::epoch::EpochPair;
use risingwave_common::util::iter_util::ZipEqFast;
use risingwave_expr::agg::AggCall;
use risingwave_storage::StateStore;

use super::agg_common::{AggExecutorArgs, HashAggExecutorExtraArgs};
use super::aggregation::{
    agg_call_filter_res, iter_table_storage, AggStateStorage, ChunkBuilder, DistinctDeduplicater,
    OnlyOutputIfHasInput,
};
use super::sort_buffer::SortBuffer;
use super::{
    expect_first_barrier, ActorContextRef, ExecutorInfo, PkIndicesRef, StreamExecutorResult,
    Watermark,
};
use crate::cache::{cache_may_stale, new_with_hasher, ManagedLruCache};
use crate::common::metrics::MetricsInfo;
use crate::common::table::state_table::StateTable;
use crate::error::StreamResult;
use crate::executor::aggregation::{generate_agg_schema, AggGroup as GenericAggGroup};
use crate::executor::error::StreamExecutorError;
use crate::executor::monitor::StreamingMetrics;
use crate::executor::{BoxedMessageStream, Executor, Message};
use crate::task::AtomicU64Ref;

type AggGroup<S> = GenericAggGroup<S, OnlyOutputIfHasInput>;
type AggGroupCache<K, S> = ManagedLruCache<K, AggGroup<S>, PrecomputedBuildHasher>;

/// [`HashAggExecutor`] could process large amounts of data using a state backend. It works as
/// follows:
///
/// * The executor pulls data from the upstream, and apply the data chunks to the corresponding
///   aggregation states.
/// * While processing, it will record which keys have been modified in this epoch using
///   `group_change_set`.
/// * Upon a barrier is received, the executor will call `.flush` on the storage backend, so that
///   all modifications will be flushed to the storage backend. Meanwhile, the executor will go
///   through `group_change_set`, and produce a stream chunk based on the state changes.
pub struct HashAggExecutor<K: HashKey, S: StateStore> {
    input: Box<dyn Executor>,
    inner: ExecutorInner<K, S>,
}

struct ExecutorInner<K: HashKey, S: StateStore> {
    _phantom: PhantomData<K>,

    actor_ctx: ActorContextRef,
    info: ExecutorInfo,

    /// Pk indices from input.
    input_pk_indices: Vec<usize>,

    /// Schema from input.
    input_schema: Schema,

    /// Indices of the columns
    /// all of the aggregation functions in this executor should depend on same group of keys
    group_key_indices: Vec<usize>,

    /// A [`HashAggExecutor`] may have multiple [`AggCall`]s.
    agg_calls: Vec<AggCall>,

    /// Index of row count agg call (`count(*)`) in the call list.
    row_count_index: usize,

    /// State storages for each aggregation calls.
    /// `None` means the agg call need not to maintain a state table by itself.
    storages: Vec<AggStateStorage<S>>,

    /// State table for the previous result of all agg calls.
    /// The outputs of all managed agg states are collected and stored in this
    /// table when `flush_data` is called.
    /// Also serves as EOWC sort buffer table.
    result_table: StateTable<S>,

    /// State tables for deduplicating rows on distinct key for distinct agg calls.
    /// One table per distinct column (may be shared by multiple agg calls).
    distinct_dedup_tables: HashMap<usize, StateTable<S>>,

    /// Watermark epoch.
    watermark_epoch: AtomicU64Ref,

    /// State cache size for extreme agg.
    extreme_cache_size: usize,

    /// The maximum size of the chunk produced by executor at a time.
    chunk_size: usize,

    /// Should emit on window close according to watermark?
    emit_on_window_close: bool,

    _metrics: Arc<StreamingMetrics>,
}

impl<K: HashKey, S: StateStore> ExecutorInner<K, S> {
    fn all_state_tables_mut(&mut self) -> impl Iterator<Item = &mut StateTable<S>> {
        iter_table_storage(&mut self.storages)
            .chain(self.distinct_dedup_tables.values_mut())
            .chain(std::iter::once(&mut self.result_table))
    }
}

struct ExecutionVars<K: HashKey, S: StateStore> {
    stats: ExecutionStats,

    /// Cache for [`AggGroup`]s. `HashKey` -> `AggGroup`.
    agg_group_cache: AggGroupCache<K, S>,

    /// Changed group keys in the current epoch (before next flush).
    group_change_set: HashSet<K>,

    /// Distinct deduplicater to deduplicate input rows for each distinct agg call.
    distinct_dedup: DistinctDeduplicater<S>,

    /// Buffer watermarks on group keys received since last barrier.
    buffered_watermarks: Vec<Option<Watermark>>,

    /// Latest watermark on window column.
    window_watermark: Option<ScalarImpl>,

    /// Stream chunk builder.
    chunk_builder: ChunkBuilder,

    buffer: SortBuffer<S>,
}

struct ExecutionStats {
    /// How many times have we hit the cache of hash agg executor for the lookup of each key.
    lookup_miss_count: u64,
    total_lookup_count: u64,

    /// How many times have we hit the cache of hash agg executor for all the lookups generated by
    /// one StreamChunk.
    chunk_lookup_miss_count: u64,
    chunk_total_lookup_count: u64,
}

impl ExecutionStats {
    fn new() -> Self {
        Self {
            lookup_miss_count: 0,
            total_lookup_count: 0,
            chunk_lookup_miss_count: 0,
            chunk_total_lookup_count: 0,
        }
    }
}

impl<K: HashKey, S: StateStore> Executor for HashAggExecutor<K, S> {
    fn execute(self: Box<Self>) -> BoxedMessageStream {
        self.execute_inner().boxed()
    }

    fn schema(&self) -> &Schema {
        &self.inner.info.schema
    }

    fn pk_indices(&self) -> PkIndicesRef<'_> {
        &self.inner.info.pk_indices
    }

    fn identity(&self) -> &str {
        &self.inner.info.identity
    }
}

impl<K: HashKey, S: StateStore> HashAggExecutor<K, S> {
    pub fn new(args: AggExecutorArgs<S, HashAggExecutorExtraArgs>) -> StreamResult<Self> {
        let input_info = args.input.info();
        let schema = generate_agg_schema(
            args.input.as_ref(),
            &args.agg_calls,
            Some(&args.extra.group_key_indices),
        );
        Ok(Self {
            input: args.input,
            inner: ExecutorInner {
                _phantom: PhantomData,
                actor_ctx: args.actor_ctx,
                info: ExecutorInfo {
                    schema,
                    pk_indices: args.pk_indices,
                    identity: format!("HashAggExecutor {:X}", args.executor_id),
                },
                input_pk_indices: input_info.pk_indices,
                input_schema: input_info.schema,
                group_key_indices: args.extra.group_key_indices,
                agg_calls: args.agg_calls,
                row_count_index: args.row_count_index,
                storages: args.storages,
                result_table: args.result_table,
                distinct_dedup_tables: args.distinct_dedup_tables,
                watermark_epoch: args.watermark_epoch,
                extreme_cache_size: args.extreme_cache_size,
                chunk_size: args.extra.chunk_size,
                emit_on_window_close: args.extra.emit_on_window_close,
<<<<<<< HEAD
                _metrics: args.extra.metrics,
=======
                metrics: args.metrics,
>>>>>>> c7d39500
            },
        })
    }

    /// Get visibilities that mask rows in the chunk for each group. The returned visibility
    /// is a `Bitmap` rather than `Option<Bitmap>` because it's likely to have multiple groups
    /// in one chunk.
    ///
    /// * `keys`: Hash Keys of rows.
    /// * `base_visibility`: Visibility of rows, `None` means all are visible.
    fn get_group_visibilities(keys: Vec<K>, base_visibility: Option<&Bitmap>) -> Vec<(K, Bitmap)> {
        let n_rows = keys.len();
        let mut vis_builders = HashMap::new();
        for (row_idx, key) in keys.into_iter().enumerate().filter(|(row_idx, _)| {
            base_visibility
                .map(|vis| vis.is_set(*row_idx))
                .unwrap_or(true)
        }) {
            vis_builders
                .entry(key)
                .or_insert_with(|| BitmapBuilder::zeroed(n_rows))
                .set(row_idx, true);
        }
        vis_builders
            .into_iter()
            .map(|(key, vis_builder)| (key, vis_builder.finish()))
            .collect()
    }

    async fn ensure_keys_in_cache(
        this: &mut ExecutorInner<K, S>,
        cache: &mut AggGroupCache<K, S>,
        keys: impl IntoIterator<Item = &K>,
        stats: &mut ExecutionStats,
    ) -> StreamExecutorResult<()> {
        let group_key_types = &this.info.schema.data_types()[..this.group_key_indices.len()];
        let futs = keys
            .into_iter()
            .filter_map(|key| {
                stats.total_lookup_count += 1;
                if cache.contains(key) {
                    None
                } else {
                    stats.lookup_miss_count += 1;
                    Some(async {
                        // Create `AggGroup` for the current group if not exists. This will
                        // fetch previous agg result from the result table.
                        let agg_group = AggGroup::create(
                            Some(key.deserialize(group_key_types)?),
                            &this.agg_calls,
                            &this.storages,
                            &this.result_table,
                            &this.input_pk_indices,
                            this.row_count_index,
                            this.extreme_cache_size,
                            &this.input_schema,
                        )
                        .await?;
                        Ok::<_, StreamExecutorError>((key.clone(), agg_group))
                    })
                }
            })
            .collect_vec(); // collect is necessary to avoid lifetime issue of `agg_group_cache`

        stats.chunk_total_lookup_count += 1;
        if !futs.is_empty() {
            // If not all the required states/keys are in the cache, it's a chunk-level cache miss.
            stats.chunk_lookup_miss_count += 1;
            let mut buffered = stream::iter(futs).buffer_unordered(10).fuse();
            while let Some(result) = buffered.next().await {
                let (key, agg_group) = result?;
                cache.put(key, agg_group);
            }
        }
        Ok(())
    }

    async fn apply_chunk(
        this: &mut ExecutorInner<K, S>,
        vars: &mut ExecutionVars<K, S>,
        chunk: StreamChunk,
    ) -> StreamExecutorResult<()> {
        // Find groups in this chunk and generate visibility for each group key.
        let keys = K::build(&this.group_key_indices, chunk.data_chunk())?;
        let group_visibilities = Self::get_group_visibilities(keys, chunk.visibility());

        // Create `AggGroup` for each group if not exists.
        Self::ensure_keys_in_cache(
            this,
            &mut vars.agg_group_cache,
            group_visibilities.iter().map(|(k, _)| k),
            &mut vars.stats,
        )
        .await?;

        // Decompose the input chunk.
        let capacity = chunk.capacity();
        let (ops, columns, visibility) = chunk.into_inner();

        // Calculate the row visibility for every agg call.
        let mut call_visibilities = Vec::with_capacity(this.agg_calls.len());
        for agg_call in &this.agg_calls {
            let agg_call_filter_res = agg_call_filter_res(
                &this.actor_ctx,
                &this.info.identity,
                agg_call,
                &columns,
                visibility.as_ref(),
                capacity,
            )
            .await?;
            call_visibilities.push(agg_call_filter_res);
        }

        // Materialize input chunk if needed.
        this.storages
            .iter_mut()
            .zip_eq_fast(call_visibilities.iter().map(Option::as_ref))
            .for_each(|(storage, visibility)| {
                if let AggStateStorage::MaterializedInput { table, mapping } = storage {
                    let needed_columns = mapping
                        .upstream_columns()
                        .iter()
                        .map(|col_idx| columns[*col_idx].clone())
                        .collect();
                    table.write_chunk(StreamChunk::new(
                        ops.clone(),
                        needed_columns,
                        visibility.cloned(),
                    ));
                }
            });

        // Apply chunk to each of the state (per agg_call), for each group.
        for (key, visibility) in group_visibilities {
            let mut agg_group = vars.agg_group_cache.get_mut(&key).unwrap();
            let visibilities = call_visibilities
                .iter()
                .map(Option::as_ref)
                .map(|call_vis| call_vis.map_or_else(|| visibility.clone(), |v| v & &visibility))
                .map(Some)
                .collect();
            let visibilities = vars
                .distinct_dedup
                .dedup_chunk(
                    &ops,
                    &columns,
                    visibilities,
                    &mut this.distinct_dedup_tables,
                    agg_group.group_key(),
                    this.actor_ctx.clone(),
                )
                .await?;
            agg_group.apply_chunk(&mut this.storages, &ops, &columns, visibilities)?;
            // Mark the group as changed.
            vars.group_change_set.insert(key);
        }

        Ok(())
    }

    #[try_stream(ok = StreamChunk, error = StreamExecutorError)]
    async fn flush_data<'a>(
        this: &'a mut ExecutorInner<K, S>,
        vars: &'a mut ExecutionVars<K, S>,
        epoch: EpochPair,
    ) {
        // Update metrics.
        let actor_id_str = this.actor_ctx.id.to_string();
        let table_id_str = this.result_table.table_id().to_string();
        this.actor_ctx
            .actor_metrics
            .agg_lookup_miss_count
            .with_label_values(&[&table_id_str, &actor_id_str])
            .inc_by(vars.stats.lookup_miss_count);
        vars.stats.lookup_miss_count = 0;
        this.actor_ctx
            .actor_metrics
            .agg_total_lookup_count
            .with_label_values(&[&table_id_str, &actor_id_str])
            .inc_by(vars.stats.total_lookup_count);
        vars.stats.total_lookup_count = 0;
        this.actor_ctx
            .actor_metrics
            .agg_cached_keys
            .with_label_values(&[&table_id_str, &actor_id_str])
            .set(vars.agg_group_cache.len() as i64);
        this.actor_ctx
            .actor_metrics
            .agg_chunk_lookup_miss_count
            .with_label_values(&[&table_id_str, &actor_id_str])
            .inc_by(vars.stats.chunk_lookup_miss_count);
        vars.stats.chunk_lookup_miss_count = 0;
        this.actor_ctx
            .actor_metrics
            .agg_chunk_total_lookup_count
            .with_label_values(&[&table_id_str, &actor_id_str])
            .inc_by(vars.stats.chunk_total_lookup_count);
        vars.stats.chunk_total_lookup_count = 0;

        let window_watermark = vars.window_watermark.take();
        let n_dirty_group = vars.group_change_set.len();

        // Flush agg states if needed.
        for key in &vars.group_change_set {
            let agg_group = vars
                .agg_group_cache
                .get_mut(key)
                .expect("changed group must have corresponding AggGroup");
            agg_group.flush_state_if_needed(&mut this.storages).await?;
        }

        let futs_of_all_groups = vars
            .group_change_set
            .drain()
            .map(|key| {
                // Get agg group of the key.
                vars.agg_group_cache
                    .get_mut_unsafe(&key)
                    .expect("changed group must have corresponding AggGroup")
            })
            .map(|mut agg_group| {
                let storages = &this.storages;
                // SAFETY:
                // 1. `key`s in `keys_in_batch` are unique by nature, because they're
                // from `group_change_set` which is a set.
                //
                // 2. `MutGuard` should not be sent to other tasks.
                let mut agg_group = unsafe { agg_group.as_mut_guard() };
                async move {
                    // Get agg outputs and build change.
                    let curr_outputs = agg_group.get_outputs(storages).await?;
                    let change = agg_group.build_change(curr_outputs);
                    Ok::<_, StreamExecutorError>(change)
                }
            });

        // TODO(rc): figure out a more reasonable concurrency limit.
        const MAX_CONCURRENT_TASKS: usize = 100;
        let mut futs_batches = IterChunks::chunks(futs_of_all_groups, MAX_CONCURRENT_TASKS);
        while let Some(futs) = futs_batches.next() {
            // Compute agg result changes for each group, and emit changes accordingly.
            let changes = futures::future::try_join_all(futs).await?;

            // Emit from changes
            if this.emit_on_window_close {
                for change in changes.into_iter().flatten() {
                    // For EOWC, write change to the sort buffer.
                    vars.buffer.apply_change(change, &mut this.result_table);
                }
            } else {
                for change in changes.into_iter().flatten() {
                    // For EOU, write change to result table and directly yield the change.
                    this.result_table.write_record(change.as_ref());
                    if let Some(chunk) = vars.chunk_builder.append_record(change) {
                        yield chunk;
                    }
                }
            }
        }

        // Emit remaining results from result table.
        if this.emit_on_window_close {
            if let Some(watermark) = window_watermark.as_ref() {
                #[for_await]
                for row in vars
                    .buffer
                    .consume(watermark.clone(), &mut this.result_table)
                {
                    let row = row?;
                    if let Some(chunk) = vars.chunk_builder.append_row(Op::Insert, row) {
                        yield chunk;
                    }
                }
            }
        }

        // Yield the remaining rows in chunk builder.
        if let Some(chunk) = vars.chunk_builder.take() {
            yield chunk;
        }

        if n_dirty_group == 0 && window_watermark.is_none() {
            // Nothing is expected to be changed.
            this.all_state_tables_mut().for_each(|table| {
                table.commit_no_data_expected(epoch);
            });
        } else {
            if let Some(watermark) = window_watermark {
                // Update watermark of state tables, for state cleaning.
                this.all_state_tables_mut()
                    .for_each(|table| table.update_watermark(watermark.clone(), false));
            }
            // Commit all state tables.
            futures::future::try_join_all(
                this.all_state_tables_mut()
                    .map(|table| async { table.commit(epoch).await }),
            )
            .await?;
        }

        // Flush distinct dedup state.
        vars.distinct_dedup
            .flush(&mut this.distinct_dedup_tables, this.actor_ctx.clone())?;

        // Evict cache to target capacity.
        vars.agg_group_cache.evict();
    }

    #[try_stream(ok = Message, error = StreamExecutorError)]
    async fn execute_inner(self) {
        let HashAggExecutor {
            input,
            inner: mut this,
        } = self;

        let agg_group_cache_metrics_info = MetricsInfo::new(
            this.metrics.clone(),
            this.result_table.table_id(),
            this.actor_ctx.id,
            "agg result table",
        );

        let mut vars = ExecutionVars {
            stats: ExecutionStats::new(),
            agg_group_cache: new_with_hasher(
                this.watermark_epoch.clone(),
                agg_group_cache_metrics_info,
                PrecomputedBuildHasher,
            ),
            group_change_set: HashSet::new(),
            distinct_dedup: DistinctDeduplicater::new(
                &this.agg_calls,
                &this.watermark_epoch,
                &this.distinct_dedup_tables,
                this.actor_ctx.id,
                this.metrics.clone(),
            ),
            buffered_watermarks: vec![None; this.group_key_indices.len()],
            window_watermark: None,
            chunk_builder: ChunkBuilder::new(this.chunk_size, &this.info.schema.data_types()),
            buffer: SortBuffer::new(0, &this.result_table),
        };

        // TODO(rc): use something like a `ColumnMapping` type
        let group_key_invert_idx = {
            let mut group_key_invert_idx = vec![None; input.info().schema.len()];
            for (group_key_seq, group_key_idx) in this.group_key_indices.iter().enumerate() {
                group_key_invert_idx[*group_key_idx] = Some(group_key_seq);
            }
            group_key_invert_idx
        };

        // First barrier
        let mut input = input.execute();
        let barrier = expect_first_barrier(&mut input).await?;
        this.all_state_tables_mut().for_each(|table| {
            table.init_epoch(barrier.epoch);
        });
        vars.agg_group_cache.update_epoch(barrier.epoch.curr);
        vars.distinct_dedup.dedup_caches_mut().for_each(|cache| {
            cache.update_epoch(barrier.epoch.curr);
        });

        yield Message::Barrier(barrier);

        #[for_await]
        for msg in input {
            let msg = msg?;
            vars.agg_group_cache.evict_except_cur_epoch();
            match msg {
                Message::Watermark(watermark) => {
                    let group_key_seq = group_key_invert_idx[watermark.col_idx];
                    if let Some(group_key_seq) = group_key_seq {
                        if group_key_seq == 0 {
                            vars.window_watermark = Some(watermark.val.clone());
                        }
                        vars.buffered_watermarks[group_key_seq] =
                            Some(watermark.with_idx(group_key_seq));
                    }
                }
                Message::Chunk(chunk) => {
                    Self::apply_chunk(&mut this, &mut vars, chunk).await?;
                }
                Message::Barrier(barrier) => {
                    #[for_await]
                    for chunk in Self::flush_data(&mut this, &mut vars, barrier.epoch) {
                        yield Message::Chunk(chunk?);
                    }

                    if this.emit_on_window_close {
                        // ignore watermarks on other columns
                        if let Some(watermark) = vars.buffered_watermarks[0].take() {
                            yield Message::Watermark(watermark);
                        }
                    } else {
                        for buffered_watermark in &mut vars.buffered_watermarks {
                            if let Some(watermark) = buffered_watermark.take() {
                                yield Message::Watermark(watermark);
                            }
                        }
                    }

                    // Update the vnode bitmap for state tables of all agg calls if asked.
                    if let Some(vnode_bitmap) = barrier.as_update_vnode_bitmap(this.actor_ctx.id) {
                        let previous_vnode_bitmap = this.result_table.vnodes().clone();
                        this.all_state_tables_mut().for_each(|table| {
                            let _ = table.update_vnode_bitmap(vnode_bitmap.clone());
                        });

                        // Manipulate the cache if necessary.
                        if cache_may_stale(&previous_vnode_bitmap, &vnode_bitmap) {
                            vars.agg_group_cache.clear();
                            vars.distinct_dedup.dedup_caches_mut().for_each(|cache| {
                                cache.clear();
                            });
                        }
                    }

                    // Update the current epoch.
                    vars.agg_group_cache.update_epoch(barrier.epoch.curr);
                    vars.distinct_dedup.dedup_caches_mut().for_each(|cache| {
                        cache.update_epoch(barrier.epoch.curr);
                    });

                    yield Message::Barrier(barrier);
                }
            }
        }
    }
}

#[cfg(test)]
pub mod tests {
    use assert_matches::assert_matches;
    use futures::StreamExt;
    use risingwave_common::array::stream_chunk::StreamChunkTestExt;
    use risingwave_common::array::StreamChunk;
    use risingwave_common::catalog::{Field, Schema};
    use risingwave_common::types::DataType;
    use risingwave_expr::agg::{AggArgs, AggCall, AggKind};
    use risingwave_storage::memory::MemoryStateStore;
    use risingwave_storage::StateStore;

    use crate::executor::test_utils::agg_executor::new_boxed_hash_agg_executor;
    use crate::executor::test_utils::*;
    use crate::executor::{Message, PkIndices, Watermark};

    // --- Test HashAgg with in-memory StateStore ---

    #[tokio::test]
    async fn test_local_hash_aggregation_count_in_memory() {
        test_local_hash_aggregation_count(MemoryStateStore::new()).await
    }

    #[tokio::test]
    async fn test_global_hash_aggregation_count_in_memory() {
        test_global_hash_aggregation_count(MemoryStateStore::new()).await
    }

    #[tokio::test]
    async fn test_local_hash_aggregation_min_in_memory() {
        test_local_hash_aggregation_min(MemoryStateStore::new()).await
    }

    #[tokio::test]
    async fn test_local_hash_aggregation_min_append_only_in_memory() {
        test_local_hash_aggregation_min_append_only(MemoryStateStore::new()).await
    }

    async fn test_local_hash_aggregation_count<S: StateStore>(store: S) {
        let schema = Schema {
            fields: vec![Field::unnamed(DataType::Int64)],
        };
        let (mut tx, source) = MockSource::channel(schema, PkIndices::new());
        tx.push_barrier(1, false);
        tx.push_chunk(StreamChunk::from_pretty(
            " I
            + 1
            + 2
            + 2",
        ));
        tx.push_barrier(2, false);
        tx.push_chunk(StreamChunk::from_pretty(
            " I
            - 1
            - 2 D
            - 2",
        ));
        tx.push_barrier(3, false);

        // This is local hash aggregation, so we add another row count state
        let keys = vec![0];
        let agg_calls = vec![
            AggCall {
                kind: AggKind::Count, // as row count, index: 0
                args: AggArgs::None,
                return_type: DataType::Int64,
                column_orders: vec![],
                filter: None,
                distinct: false,
            },
            AggCall {
                kind: AggKind::Count,
                args: AggArgs::Unary(DataType::Int64, 0),
                return_type: DataType::Int64,
                column_orders: vec![],
                filter: None,
                distinct: false,
            },
            AggCall {
                kind: AggKind::Count,
                args: AggArgs::None,
                return_type: DataType::Int64,
                column_orders: vec![],
                filter: None,
                distinct: false,
            },
        ];

        let hash_agg = new_boxed_hash_agg_executor(
            store,
            Box::new(source),
            false,
            agg_calls,
            0,
            keys,
            vec![],
            1 << 10,
            false,
            1,
        )
        .await;
        let mut hash_agg = hash_agg.execute();

        // Consume the init barrier
        hash_agg.next().await.unwrap().unwrap();
        // Consume stream chunk
        let msg = hash_agg.next().await.unwrap().unwrap();
        assert_eq!(
            msg.into_chunk().unwrap().sort_rows(),
            StreamChunk::from_pretty(
                " I I I I
                + 1 1 1 1
                + 2 2 2 2"
            )
            .sort_rows(),
        );

        assert_matches!(
            hash_agg.next().await.unwrap().unwrap(),
            Message::Barrier { .. }
        );

        let msg = hash_agg.next().await.unwrap().unwrap();
        assert_eq!(
            msg.into_chunk().unwrap().sort_rows(),
            StreamChunk::from_pretty(
                "  I I I I
                -  1 1 1 1
                U- 2 2 2 2
                U+ 2 1 1 1"
            )
            .sort_rows(),
        );
    }

    async fn test_global_hash_aggregation_count<S: StateStore>(store: S) {
        let schema = Schema {
            fields: vec![
                Field::unnamed(DataType::Int64),
                Field::unnamed(DataType::Int64),
                Field::unnamed(DataType::Int64),
            ],
        };

        let (mut tx, source) = MockSource::channel(schema, PkIndices::new());
        tx.push_barrier(1, false);
        tx.push_chunk(StreamChunk::from_pretty(
            " I I I
            + 1 1 1
            + 2 2 2
            + 2 2 2",
        ));
        tx.push_barrier(2, false);
        tx.push_chunk(StreamChunk::from_pretty(
            " I I I
            - 1 1 1
            - 2 2 2 D
            - 2 2 2
            + 3 3 3",
        ));
        tx.push_barrier(3, false);

        // This is local hash aggregation, so we add another sum state
        let key_indices = vec![0];
        let agg_calls = vec![
            AggCall {
                kind: AggKind::Count, // as row count, index: 0
                args: AggArgs::None,
                return_type: DataType::Int64,
                column_orders: vec![],
                filter: None,
                distinct: false,
            },
            AggCall {
                kind: AggKind::Sum,
                args: AggArgs::Unary(DataType::Int64, 1),
                return_type: DataType::Int64,
                column_orders: vec![],
                filter: None,
                distinct: false,
            },
            // This is local hash aggregation, so we add another sum state
            AggCall {
                kind: AggKind::Sum,
                args: AggArgs::Unary(DataType::Int64, 2),
                return_type: DataType::Int64,
                column_orders: vec![],
                filter: None,
                distinct: false,
            },
        ];

        let hash_agg = new_boxed_hash_agg_executor(
            store,
            Box::new(source),
            false,
            agg_calls,
            0,
            key_indices,
            vec![],
            1 << 10,
            false,
            1,
        )
        .await;
        let mut hash_agg = hash_agg.execute();

        // Consume the init barrier
        hash_agg.next().await.unwrap().unwrap();
        // Consume stream chunk
        let msg = hash_agg.next().await.unwrap().unwrap();
        assert_eq!(
            msg.into_chunk().unwrap().sort_rows(),
            StreamChunk::from_pretty(
                " I I I I
                + 1 1 1 1
                + 2 2 4 4"
            )
            .sort_rows(),
        );

        assert_matches!(
            hash_agg.next().await.unwrap().unwrap(),
            Message::Barrier { .. }
        );

        let msg = hash_agg.next().await.unwrap().unwrap();
        assert_eq!(
            msg.into_chunk().unwrap().sort_rows(),
            StreamChunk::from_pretty(
                "  I I I I
                -  1 1 1 1
                U- 2 2 4 4
                U+ 2 1 2 2
                +  3 1 3 3"
            )
            .sort_rows(),
        );
    }

    async fn test_local_hash_aggregation_min<S: StateStore>(store: S) {
        let schema = Schema {
            fields: vec![
                // group key column
                Field::unnamed(DataType::Int64),
                // data column to get minimum
                Field::unnamed(DataType::Int64),
                // primary key column
                Field::unnamed(DataType::Int64),
            ],
        };
        let (mut tx, source) = MockSource::channel(schema, vec![2]); // pk
        tx.push_barrier(1, false);
        tx.push_chunk(StreamChunk::from_pretty(
            " I     I    I
            + 1   233 1001
            + 1 23333 1002
            + 2  2333 1003",
        ));
        tx.push_barrier(2, false);
        tx.push_chunk(StreamChunk::from_pretty(
            " I     I    I
            - 1   233 1001
            - 1 23333 1002 D
            - 2  2333 1003",
        ));
        tx.push_barrier(3, false);

        // This is local hash aggregation, so we add another row count state
        let keys = vec![0];
        let agg_calls = vec![
            AggCall {
                kind: AggKind::Count, // as row count, index: 0
                args: AggArgs::None,
                return_type: DataType::Int64,
                column_orders: vec![],
                filter: None,
                distinct: false,
            },
            AggCall {
                kind: AggKind::Min,
                args: AggArgs::Unary(DataType::Int64, 1),
                return_type: DataType::Int64,
                column_orders: vec![],
                filter: None,
                distinct: false,
            },
        ];

        let hash_agg = new_boxed_hash_agg_executor(
            store,
            Box::new(source),
            false,
            agg_calls,
            0,
            keys,
            vec![2],
            1 << 10,
            false,
            1,
        )
        .await;
        let mut hash_agg = hash_agg.execute();

        // Consume the init barrier
        hash_agg.next().await.unwrap().unwrap();
        // Consume stream chunk
        let msg = hash_agg.next().await.unwrap().unwrap();
        assert_eq!(
            msg.into_chunk().unwrap().sort_rows(),
            StreamChunk::from_pretty(
                " I I    I
                + 1 2  233
                + 2 1 2333"
            )
            .sort_rows(),
        );

        assert_matches!(
            hash_agg.next().await.unwrap().unwrap(),
            Message::Barrier { .. }
        );

        let msg = hash_agg.next().await.unwrap().unwrap();
        assert_eq!(
            msg.into_chunk().unwrap().sort_rows(),
            StreamChunk::from_pretty(
                "  I I     I
                -  2 1  2333
                U- 1 2   233
                U+ 1 1 23333"
            )
            .sort_rows(),
        );
    }

    async fn test_local_hash_aggregation_min_append_only<S: StateStore>(store: S) {
        let schema = Schema {
            fields: vec![
                // group key column
                Field::unnamed(DataType::Int64),
                // data column to get minimum
                Field::unnamed(DataType::Int64),
                // primary key column
                Field::unnamed(DataType::Int64),
            ],
        };
        let (mut tx, source) = MockSource::channel(schema, vec![2]); // pk
        tx.push_barrier(1, false);
        tx.push_chunk(StreamChunk::from_pretty(
            " I  I  I
            + 2 5  1000
            + 1 15 1001
            + 1 8  1002
            + 2 5  1003
            + 2 10 1004
            ",
        ));
        tx.push_barrier(2, false);
        tx.push_chunk(StreamChunk::from_pretty(
            " I  I  I
            + 1 20 1005
            + 1 1  1006
            + 2 10 1007
            + 2 20 1008
            ",
        ));
        tx.push_barrier(3, false);

        // This is local hash aggregation, so we add another row count state
        let keys = vec![0];
        let agg_calls = vec![
            AggCall {
                kind: AggKind::Count, // as row count, index: 0
                args: AggArgs::None,
                return_type: DataType::Int64,
                column_orders: vec![],
                filter: None,
                distinct: false,
            },
            AggCall {
                kind: AggKind::Min,
                args: AggArgs::Unary(DataType::Int64, 1),
                return_type: DataType::Int64,
                column_orders: vec![],
                filter: None,
                distinct: false,
            },
        ];

        let hash_agg = new_boxed_hash_agg_executor(
            store,
            Box::new(source),
            true, // is append only
            agg_calls,
            0,
            keys,
            vec![2],
            1 << 10,
            false,
            1,
        )
        .await;
        let mut hash_agg = hash_agg.execute();

        // Consume the init barrier
        hash_agg.next().await.unwrap().unwrap();
        // Consume stream chunk
        let msg = hash_agg.next().await.unwrap().unwrap();
        assert_eq!(
            msg.into_chunk().unwrap().sort_rows(),
            StreamChunk::from_pretty(
                " I I    I
                + 1 2 8
                + 2 3 5"
            )
            .sort_rows(),
        );

        assert_matches!(
            hash_agg.next().await.unwrap().unwrap(),
            Message::Barrier { .. }
        );

        let msg = hash_agg.next().await.unwrap().unwrap();
        assert_eq!(
            msg.into_chunk().unwrap().sort_rows(),
            StreamChunk::from_pretty(
                "  I I  I
                U- 1 2 8
                U+ 1 4 1
                U- 2 3 5
                U+ 2 5 5
                "
            )
            .sort_rows(),
        );
    }

    #[tokio::test]
    async fn test_hash_agg_emit_on_window_close_in_memory() {
        test_hash_agg_emit_on_window_close(MemoryStateStore::new()).await
    }

    async fn test_hash_agg_emit_on_window_close<S: StateStore>(store: S) {
        let input_schema = Schema {
            fields: vec![
                Field::unnamed(DataType::Varchar), // to ensure correct group key column mapping
                Field::unnamed(DataType::Int64),   // window group key column
            ],
        };
        let input_window_col = 1;
        let group_key_indices = vec![input_window_col];
        let agg_calls = vec![AggCall {
            kind: AggKind::Count, // as row count, index: 0
            args: AggArgs::None,
            return_type: DataType::Int64,
            column_orders: vec![],
            filter: None,
            distinct: false,
        }];

        let (mut tx, source) = MockSource::channel(input_schema, PkIndices::new());
        let hash_agg = new_boxed_hash_agg_executor(
            store,
            Box::new(source),
            false,
            agg_calls,
            0,
            group_key_indices,
            vec![],
            1 << 10,
            true, // enable emit-on-window-close
            1,
        )
        .await;
        let mut hash_agg = hash_agg.execute();

        let mut epoch = 1;
        let mut get_epoch = || {
            let e = epoch;
            epoch += 1;
            e
        };

        {
            // init barrier
            tx.push_barrier(get_epoch(), false);
            hash_agg.expect_barrier().await;
        }

        {
            tx.push_chunk(StreamChunk::from_pretty(
                " T I
                + _ 1
                + _ 2
                + _ 3",
            ));
            tx.push_barrier(get_epoch(), false);

            // no window is closed, nothing is expected to be emitted
            hash_agg.expect_barrier().await;
        }

        {
            tx.push_chunk(StreamChunk::from_pretty(
                " T I
                - _ 2
                + _ 4",
            ));
            tx.push_int64_watermark(input_window_col, 3); // windows < 3 are closed
            tx.push_barrier(get_epoch(), false);

            let chunk = hash_agg.expect_chunk().await;
            assert_eq!(
                chunk.sort_rows(),
                StreamChunk::from_pretty(
                    " I I
                    + 1 1" // 1 row for group (1,)
                )
                .sort_rows()
            );

            let wtmk = hash_agg.expect_watermark().await;
            assert_eq!(wtmk, Watermark::new(0, DataType::Int64, 3i64.into()));

            hash_agg.expect_barrier().await;
        }

        {
            tx.push_int64_watermark(input_window_col, 4); // windows < 4 are closed
            tx.push_barrier(get_epoch(), false);

            let chunk = hash_agg.expect_chunk().await;
            assert_eq!(
                chunk.sort_rows(),
                StreamChunk::from_pretty(
                    " I I
                    + 3 1" // 1 rows for group (3,)
                )
                .sort_rows()
            );

            let wtmk = hash_agg.expect_watermark().await;
            assert_eq!(wtmk, Watermark::new(0, DataType::Int64, 4i64.into()));

            hash_agg.expect_barrier().await;
        }

        {
            tx.push_int64_watermark(input_window_col, 10); // windows < 10 are closed
            tx.push_barrier(get_epoch(), false);

            let chunk = hash_agg.expect_chunk().await;
            assert_eq!(
                chunk.sort_rows(),
                StreamChunk::from_pretty(
                    " I I
                    + 4 1" // 1 rows for group (4,)
                )
                .sort_rows()
            );

            hash_agg.expect_watermark().await;
            hash_agg.expect_barrier().await;
        }

        {
            tx.push_int64_watermark(input_window_col, 20); // windows < 20 are closed
            tx.push_barrier(get_epoch(), false);

            hash_agg.expect_watermark().await;
            hash_agg.expect_barrier().await;
        }
    }
}<|MERGE_RESOLUTION|>--- conflicted
+++ resolved
@@ -116,7 +116,7 @@
     /// Should emit on window close according to watermark?
     emit_on_window_close: bool,
 
-    _metrics: Arc<StreamingMetrics>,
+    metrics: Arc<StreamingMetrics>,
 }
 
 impl<K: HashKey, S: StateStore> ExecutorInner<K, S> {
@@ -221,11 +221,7 @@
                 extreme_cache_size: args.extreme_cache_size,
                 chunk_size: args.extra.chunk_size,
                 emit_on_window_close: args.extra.emit_on_window_close,
-<<<<<<< HEAD
-                _metrics: args.extra.metrics,
-=======
                 metrics: args.metrics,
->>>>>>> c7d39500
             },
         })
     }
