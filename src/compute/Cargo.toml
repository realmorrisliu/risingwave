[package]
name = "risingwave_compute"
version = { workspace = true }
edition = { workspace = true }
homepage = { workspace = true }
keywords = { workspace = true }
license = { workspace = true }
repository = { workspace = true }

[package.metadata.cargo-machete]
ignored = ["workspace-hack"]

[package.metadata.cargo-udeps.ignore]
normal = ["workspace-hack"]

[dependencies]
anyhow = "1"
async-trait = "0.1"
await-tree = { workspace = true }
chrono = { version = "0.4" }
clap = { version = "4", features = ["derive"] }
either = "1"
futures = { version = "0.3", default-features = false, features = ["alloc"] }
futures-async-stream = { workspace = true }
hyper = "0.14"
itertools = "0.11"
maplit = "1.0.2"
pprof = { version = "0.12", features = ["flamegraph"] }
prometheus = { version = "0.13" }
risingwave_batch = { workspace = true }
risingwave_common = { workspace = true }
risingwave_common_service = { workspace = true }
risingwave_connector = { workspace = true }
risingwave_hummock_sdk = { workspace = true }
risingwave_pb = { workspace = true }
risingwave_rpc_client = { workspace = true }
risingwave_source = { workspace = true }
risingwave_storage = { workspace = true }
risingwave_stream = { workspace = true }
serde = { version = "1", features = ["derive"] }
serde_json = "1"
<<<<<<< HEAD
tikv-jemalloc-ctl = { git = "https://github.com/risingwavelabs/jemallocator.git", rev = "64a2d9" }
=======
>>>>>>> 467ba4b0
tokio = { version = "0.2", package = "madsim-tokio", features = [
    "rt",
    "rt-multi-thread",
    "sync",
    "macros",
    "time",
    "signal",
    "fs",
] }
tokio-stream = "0.1"
tonic = { workspace = true }
tower = { version = "0.4", features = ["util", "load-shed"] }
tracing = "0.1"

<<<<<<< HEAD
=======
[target.'cfg(unix)'.dependencies]
tikv-jemalloc-ctl = { git = "https://github.com/risingwavelabs/jemallocator.git", rev = "64a2d9" }

>>>>>>> 467ba4b0
[target.'cfg(not(madsim))'.dependencies]
workspace-hack = { path = "../workspace-hack" }

[dev-dependencies]
futures-async-stream = { workspace = true }
rand = "0.8"
tempfile = "3"

[lints]
workspace = true<|MERGE_RESOLUTION|>--- conflicted
+++ resolved
@@ -39,10 +39,6 @@
 risingwave_stream = { workspace = true }
 serde = { version = "1", features = ["derive"] }
 serde_json = "1"
-<<<<<<< HEAD
-tikv-jemalloc-ctl = { git = "https://github.com/risingwavelabs/jemallocator.git", rev = "64a2d9" }
-=======
->>>>>>> 467ba4b0
 tokio = { version = "0.2", package = "madsim-tokio", features = [
     "rt",
     "rt-multi-thread",
@@ -57,12 +53,9 @@
 tower = { version = "0.4", features = ["util", "load-shed"] }
 tracing = "0.1"
 
-<<<<<<< HEAD
-=======
 [target.'cfg(unix)'.dependencies]
 tikv-jemalloc-ctl = { git = "https://github.com/risingwavelabs/jemallocator.git", rev = "64a2d9" }
 
->>>>>>> 467ba4b0
 [target.'cfg(not(madsim))'.dependencies]
 workspace-hack = { path = "../workspace-hack" }
 
