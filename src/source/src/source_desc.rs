--- conflicted
+++ resolved
@@ -193,12 +193,8 @@
                         name: f.name.clone(),
                         field_descs: vec![],
                         type_name: "".to_string(),
-<<<<<<< HEAD
-                        generated_column: None,
+                        generated_or_default_column: None,
                         is_from_key: false,
-=======
-                        generated_or_default_column: None,
->>>>>>> 445ca8e4
                     }
                     .to_protobuf(),
                 ),
