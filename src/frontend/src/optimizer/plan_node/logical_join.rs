// Copyright 2024 RisingWave Labs
//
// Licensed under the Apache License, Version 2.0 (the "License");
// you may not use this file except in compliance with the License.
// You may obtain a copy of the License at
//
//     http://www.apache.org/licenses/LICENSE-2.0
//
// Unless required by applicable law or agreed to in writing, software
// distributed under the License is distributed on an "AS IS" BASIS,
// WITHOUT WARRANTIES OR CONDITIONS OF ANY KIND, either express or implied.
// See the License for the specific language governing permissions and
// limitations under the License.

use std::collections::HashMap;

use fixedbitset::FixedBitSet;
use itertools::{EitherOrBoth, Itertools};
use pretty_xmlish::{Pretty, XmlNode};
use risingwave_expr::bail;
use risingwave_pb::expr::expr_node::PbType;
use risingwave_pb::plan_common::{AsOfJoinDesc, JoinType, PbAsOfJoinInequalityType};
use risingwave_pb::stream_plan::StreamScanType;
use risingwave_sqlparser::ast::AsOf;

use super::generic::{
    push_down_into_join, push_down_join_condition, GenericPlanNode, GenericPlanRef,
};
use super::utils::{childless_record, Distill};
use super::{
    generic, ColPrunable, ExprRewritable, Logical, PlanBase, PlanRef, PlanTreeNodeBinary,
    PredicatePushdown, StreamHashJoin, StreamProject, ToBatch, ToStream,
};
use crate::error::{ErrorCode, Result, RwError};
use crate::expr::{CollectInputRef, Expr, ExprImpl, ExprRewriter, ExprType, ExprVisitor, InputRef};
use crate::optimizer::plan_node::expr_visitable::ExprVisitable;
use crate::optimizer::plan_node::generic::DynamicFilter;
use crate::optimizer::plan_node::stream_asof_join::StreamAsOfJoin;
use crate::optimizer::plan_node::utils::IndicesDisplay;
use crate::optimizer::plan_node::{
    BatchFilter, BatchGroupTopN, BatchHashJoin, BatchLookupJoin, BatchNestedLoopJoin, BatchProject, ColumnPruningContext, EqJoinPredicate, LogicalFilter, LogicalProject, LogicalScan, PredicatePushdownContext, RewriteStreamContext, StreamDynamicFilter, StreamFilter, StreamTableScan, StreamTemporalJoin, ToStreamContext
};
use crate::optimizer::plan_visitor::LogicalCardinalityExt;
use crate::optimizer::property::{Distribution, Order, RequiredDist};
use crate::utils::{ColIndexMapping, ColIndexMappingRewriteExt, Condition, ConditionDisplay};

/// `LogicalJoin` combines two relations according to some condition.
///
/// Each output row has fields from the left and right inputs. The set of output rows is a subset
/// of the cartesian product of the two inputs; precisely which subset depends on the join
/// condition. In addition, the output columns are a subset of the columns of the left and
/// right columns, dependent on the output indices provided. A repeat output index is illegal.
#[derive(Debug, Clone, PartialEq, Eq, Hash)]
pub struct LogicalJoin {
    pub base: PlanBase<Logical>,
    core: generic::Join<PlanRef>,
}

impl Distill for LogicalJoin {
    fn distill<'a>(&self) -> XmlNode<'a> {
        let verbose = self.base.ctx().is_explain_verbose();
        let mut vec = Vec::with_capacity(if verbose { 3 } else { 2 });
        vec.push(("type", Pretty::debug(&self.join_type())));

        let concat_schema = self.core.concat_schema();
        let cond = Pretty::debug(&ConditionDisplay {
            condition: self.on(),
            input_schema: &concat_schema,
        });
        vec.push(("on", cond));

        if verbose {
            let data = IndicesDisplay::from_join(&self.core, &concat_schema);
            vec.push(("output", data));
        }

        childless_record("LogicalJoin", vec)
    }
}

impl LogicalJoin {
    pub(crate) fn new(left: PlanRef, right: PlanRef, join_type: JoinType, on: Condition) -> Self {
        let core = generic::Join::with_full_output(left, right, join_type, on);
        Self::with_core(core)
    }

    pub(crate) fn with_output_indices(
        left: PlanRef,
        right: PlanRef,
        join_type: JoinType,
        on: Condition,
        output_indices: Vec<usize>,
    ) -> Self {
        let core = generic::Join::new(left, right, on, join_type, output_indices);
        Self::with_core(core)
    }

    pub fn with_core(core: generic::Join<PlanRef>) -> Self {
        let base = PlanBase::new_logical_with_core(&core);
        LogicalJoin { base, core }
    }

    pub fn create(
        left: PlanRef,
        right: PlanRef,
        join_type: JoinType,
        on_clause: ExprImpl,
    ) -> PlanRef {
        Self::new(left, right, join_type, Condition::with_expr(on_clause)).into()
    }

    pub fn internal_column_num(&self) -> usize {
        self.core.internal_column_num()
    }

    pub fn i2l_col_mapping_ignore_join_type(&self) -> ColIndexMapping {
        self.core.i2l_col_mapping_ignore_join_type()
    }

    pub fn i2r_col_mapping_ignore_join_type(&self) -> ColIndexMapping {
        self.core.i2r_col_mapping_ignore_join_type()
    }

    /// Get a reference to the logical join's on.
    pub fn on(&self) -> &Condition {
        &self.core.on
    }

    /// Collect all input ref in the on condition. And separate them into left and right.
    pub fn input_idx_on_condition(&self) -> (Vec<usize>, Vec<usize>) {
        let input_refs = self
            .core
            .on
            .collect_input_refs(self.core.left.schema().len() + self.core.right.schema().len());
        let index_group = input_refs
            .ones()
            .chunk_by(|i| *i < self.core.left.schema().len());
        let left_index = index_group
            .into_iter()
            .next()
            .map_or(vec![], |group| group.1.collect_vec());
        let right_index = index_group.into_iter().next().map_or(vec![], |group| {
            group
                .1
                .map(|i| i - self.core.left.schema().len())
                .collect_vec()
        });
        (left_index, right_index)
    }

    /// Get the join type of the logical join.
    pub fn join_type(&self) -> JoinType {
        self.core.join_type
    }

    /// Get the eq join key of the logical join.
    pub fn eq_indexes(&self) -> Vec<(usize, usize)> {
        self.core.eq_indexes()
    }

    /// Get the output indices of the logical join.
    pub fn output_indices(&self) -> &Vec<usize> {
        &self.core.output_indices
    }

    /// Clone with new output indices
    pub fn clone_with_output_indices(&self, output_indices: Vec<usize>) -> Self {
        Self::with_core(generic::Join {
            output_indices,
            ..self.core.clone()
        })
    }

    /// Clone with new `on` condition
    pub fn clone_with_cond(&self, on: Condition) -> Self {
        Self::with_core(generic::Join {
            on,
            ..self.core.clone()
        })
    }

    pub fn is_left_join(&self) -> bool {
        matches!(self.join_type(), JoinType::LeftSemi | JoinType::LeftAnti)
    }

    pub fn is_right_join(&self) -> bool {
        matches!(self.join_type(), JoinType::RightSemi | JoinType::RightAnti)
    }

    pub fn is_full_out(&self) -> bool {
        self.core.is_full_out()
    }

    pub fn output_indices_are_trivial(&self) -> bool {
        self.output_indices() == &(0..self.internal_column_num()).collect_vec()
    }

    /// Try to simplify the outer join with the predicate on the top of the join
    ///
    /// now it is just a naive implementation for comparison expression, we can give a more general
    /// implementation with constant folding in future
    fn simplify_outer(predicate: &Condition, left_col_num: usize, join_type: JoinType) -> JoinType {
        let (mut gen_null_in_left, mut gen_null_in_right) = match join_type {
            JoinType::LeftOuter => (false, true),
            JoinType::RightOuter => (true, false),
            JoinType::FullOuter => (true, true),
            _ => return join_type,
        };

        for expr in &predicate.conjunctions {
            if let ExprImpl::FunctionCall(func) = expr {
                match func.func_type() {
                    ExprType::Equal
                    | ExprType::NotEqual
                    | ExprType::LessThan
                    | ExprType::LessThanOrEqual
                    | ExprType::GreaterThan
                    | ExprType::GreaterThanOrEqual => {
                        for input in func.inputs() {
                            if let ExprImpl::InputRef(input) = input {
                                let idx = input.index;
                                if idx < left_col_num {
                                    gen_null_in_left = false;
                                } else {
                                    gen_null_in_right = false;
                                }
                            }
                        }
                    }
                    _ => {}
                };
            }
        }

        match (gen_null_in_left, gen_null_in_right) {
            (true, true) => JoinType::FullOuter,
            (true, false) => JoinType::RightOuter,
            (false, true) => JoinType::LeftOuter,
            (false, false) => JoinType::Inner,
        }
    }

    /// Index Join:
    /// Try to convert logical join into batch lookup join and meanwhile it will do
    /// the index selection for the lookup table so that we can benefit from indexes.
    fn to_batch_lookup_join_with_index_selection(
        &self,
        predicate: EqJoinPredicate,
        logical_join: generic::Join<PlanRef>,
    ) -> Option<BatchLookupJoin> {
        match logical_join.join_type {
            JoinType::Inner | JoinType::LeftOuter | JoinType::LeftSemi | JoinType::LeftAnti => {}
            _ => return None,
        };

        // Index selection for index join.
        let right = self.right();
        // Lookup Join only supports basic tables on the join's right side.
        let logical_scan: &LogicalScan = right.as_logical_scan()?;

        let mut result_plan = None;
        // Lookup primary table.
        if let Some(lookup_join) =
            self.to_batch_lookup_join(predicate.clone(), logical_join.clone())
        {
            result_plan = Some(lookup_join);
        }

        let indexes = logical_scan.indexes();
        for index in indexes {
            if let Some(index_scan) = logical_scan.to_index_scan_if_index_covered(index) {
                let index_scan: PlanRef = index_scan.into();
                let that = self.clone_with_left_right(self.left(), index_scan.clone());
                let mut new_logical_join = logical_join.clone();
                new_logical_join.right = index_scan.to_batch().expect("index scan failed to batch");

                // Lookup covered index.
                if let Some(lookup_join) =
                    that.to_batch_lookup_join(predicate.clone(), new_logical_join)
                {
                    match &result_plan {
                        None => result_plan = Some(lookup_join),
                        Some(prev_lookup_join) => {
                            // Prefer to choose lookup join with longer lookup prefix len.
                            if prev_lookup_join.lookup_prefix_len()
                                < lookup_join.lookup_prefix_len()
                            {
                                result_plan = Some(lookup_join)
                            }
                        }
                    }
                }
            }
        }

        result_plan
    }

    /// Try to convert logical join into batch lookup join.
    fn to_batch_lookup_join(
        &self,
        predicate: EqJoinPredicate,
        logical_join: generic::Join<PlanRef>,
    ) -> Option<BatchLookupJoin> {
        match logical_join.join_type {
            JoinType::Inner | JoinType::LeftOuter | JoinType::LeftSemi | JoinType::LeftAnti => {}
            _ => return None,
        };

        let right = self.right();
        // Lookup Join only supports basic tables on the join's right side.
        let logical_scan: &LogicalScan = right.as_logical_scan()?;
        let table_desc = logical_scan.table_desc().clone();
        let output_column_ids = logical_scan.output_column_ids();

        // Verify that the right join key columns are the the prefix of the primary key and
        // also contain the distribution key.
        let order_col_ids = table_desc.order_column_ids();
        let order_key = table_desc.order_column_indices();
        let dist_key = table_desc.distribution_key.clone();
        // The at least prefix of order key that contains distribution key.
        let mut dist_key_in_order_key_pos = vec![];
        for d in dist_key {
            let pos = order_key
                .iter()
                .position(|&x| x == d)
                .expect("dist_key must in order_key");
            dist_key_in_order_key_pos.push(pos);
        }
        // The shortest prefix of order key that contains distribution key.
        let shortest_prefix_len = dist_key_in_order_key_pos
            .iter()
            .max()
            .map_or(0, |pos| pos + 1);

        // Distributed lookup join can't support lookup table with a singleton distribution.
        if shortest_prefix_len == 0 {
            return None;
        }

        // Reorder the join equal predicate to match the order key.
        let mut reorder_idx = Vec::with_capacity(shortest_prefix_len);
        for order_col_id in order_col_ids {
            let mut found = false;
            for (i, eq_idx) in predicate.right_eq_indexes().into_iter().enumerate() {
                if order_col_id == output_column_ids[eq_idx] {
                    reorder_idx.push(i);
                    found = true;
                    break;
                }
            }
            if !found {
                break;
            }
        }
        if reorder_idx.len() < shortest_prefix_len {
            return None;
        }
        let lookup_prefix_len = reorder_idx.len();
        let predicate = predicate.reorder(&reorder_idx);

        // Extract the predicate from logical scan. Only pure scan is supported.
        let (new_scan, scan_predicate, project_expr) = logical_scan.predicate_pull_up();
        // Construct output column to require column mapping
        let o2r = if let Some(project_expr) = project_expr {
            project_expr
                .into_iter()
                .map(|x| x.as_input_ref().unwrap().index)
                .collect_vec()
        } else {
            (0..logical_scan.output_col_idx().len()).collect_vec()
        };
        let left_schema_len = logical_join.left.schema().len();

        let mut join_predicate_rewriter = LookupJoinPredicateRewriter {
            offset: left_schema_len,
            mapping: o2r.clone(),
        };

        let new_eq_cond = predicate
            .eq_cond()
            .rewrite_expr(&mut join_predicate_rewriter);

        let mut scan_predicate_rewriter = LookupJoinScanPredicateRewriter {
            offset: left_schema_len,
        };

        let new_other_cond = predicate
            .other_cond()
            .clone()
            .rewrite_expr(&mut join_predicate_rewriter)
            .and(scan_predicate.rewrite_expr(&mut scan_predicate_rewriter));

        let new_join_on = new_eq_cond.and(new_other_cond);
        let new_predicate = EqJoinPredicate::create(
            left_schema_len,
            new_scan.schema().len(),
            new_join_on.clone(),
        );

        // We discovered that we cannot use a lookup join after pulling up the predicate
        // from one side and simplifying the condition. Let's use some other join instead.
        if !new_predicate.has_eq() {
            return None;
        }

        // Rewrite the join output indices and all output indices referred to the old scan need to
        // rewrite.
        let new_join_output_indices = logical_join
            .output_indices
            .iter()
            .map(|&x| {
                if x < left_schema_len {
                    x
                } else {
                    o2r[x - left_schema_len] + left_schema_len
                }
            })
            .collect_vec();

        let new_scan_output_column_ids = new_scan.output_column_ids();
        let as_of = new_scan.as_of.clone();

        // Construct a new logical join, because we have change its RHS.
        let new_logical_join = generic::Join::new(
            logical_join.left,
            new_scan.into(),
            new_join_on,
            logical_join.join_type,
            new_join_output_indices,
        );

        Some(BatchLookupJoin::new(
            new_logical_join,
            new_predicate,
            table_desc,
            new_scan_output_column_ids,
            lookup_prefix_len,
            false,
            as_of,
        ))
    }

    pub fn decompose(self) -> (PlanRef, PlanRef, Condition, JoinType, Vec<usize>) {
        self.core.decompose()
    }
}

impl PlanTreeNodeBinary for LogicalJoin {
    fn left(&self) -> PlanRef {
        self.core.left.clone()
    }

    fn right(&self) -> PlanRef {
        self.core.right.clone()
    }

    fn clone_with_left_right(&self, left: PlanRef, right: PlanRef) -> Self {
        Self::with_core(generic::Join {
            left,
            right,
            ..self.core.clone()
        })
    }

    #[must_use]
    fn rewrite_with_left_right(
        &self,
        left: PlanRef,
        left_col_change: ColIndexMapping,
        right: PlanRef,
        right_col_change: ColIndexMapping,
    ) -> (Self, ColIndexMapping) {
        let (new_on, new_output_indices) = {
            let (mut map, _) = left_col_change.clone().into_parts();
            let (mut right_map, _) = right_col_change.clone().into_parts();
            for i in right_map.iter_mut().flatten() {
                *i += left.schema().len();
            }
            map.append(&mut right_map);
            let mut mapping = ColIndexMapping::new(map, left.schema().len() + right.schema().len());

            let new_output_indices = self
                .output_indices()
                .iter()
                .map(|&i| mapping.map(i))
                .collect::<Vec<_>>();
            let new_on = self.on().clone().rewrite_expr(&mut mapping);
            (new_on, new_output_indices)
        };

        let join = Self::with_output_indices(
            left,
            right,
            self.join_type(),
            new_on,
            new_output_indices.clone(),
        );

        let new_i2o = ColIndexMapping::with_remaining_columns(
            &new_output_indices,
            join.internal_column_num(),
        );

        let old_o2i = self.core.o2i_col_mapping();

        let old_o2l = old_o2i
            .composite(&self.core.i2l_col_mapping())
            .composite(&left_col_change);
        let old_o2r = old_o2i
            .composite(&self.core.i2r_col_mapping())
            .composite(&right_col_change);
        let new_l2o = join.core.l2i_col_mapping().composite(&new_i2o);
        let new_r2o = join.core.r2i_col_mapping().composite(&new_i2o);

        let out_col_change = old_o2l
            .composite(&new_l2o)
            .union(&old_o2r.composite(&new_r2o));
        (join, out_col_change)
    }
}

impl_plan_tree_node_for_binary! { LogicalJoin }

impl ColPrunable for LogicalJoin {
    fn prune_col(&self, required_cols: &[usize], ctx: &mut ColumnPruningContext) -> PlanRef {
        // make `required_cols` point to internal table instead of output schema.
        let required_cols = required_cols
            .iter()
            .map(|i| self.output_indices()[*i])
            .collect_vec();
        let left_len = self.left().schema().fields.len();

        let total_len = self.left().schema().len() + self.right().schema().len();
        let mut resized_required_cols = FixedBitSet::with_capacity(total_len);

        required_cols.iter().for_each(|&i| {
            if self.is_right_join() {
                resized_required_cols.insert(left_len + i);
            } else {
                resized_required_cols.insert(i);
            }
        });

        // add those columns which are required in the join condition to
        // to those that are required in the output
        let mut visitor = CollectInputRef::new(resized_required_cols);
        self.on().visit_expr(&mut visitor);
        let left_right_required_cols = FixedBitSet::from(visitor).ones().collect_vec();

        let mut left_required_cols = Vec::new();
        let mut right_required_cols = Vec::new();
        left_right_required_cols.iter().for_each(|&i| {
            if i < left_len {
                left_required_cols.push(i);
            } else {
                right_required_cols.push(i - left_len);
            }
        });

        let mut on = self.on().clone();
        let mut mapping =
            ColIndexMapping::with_remaining_columns(&left_right_required_cols, total_len);
        on = on.rewrite_expr(&mut mapping);

        let new_output_indices = {
            let required_inputs_in_output = if self.is_left_join() {
                &left_required_cols
            } else if self.is_right_join() {
                &right_required_cols
            } else {
                &left_right_required_cols
            };

            let mapping =
                ColIndexMapping::with_remaining_columns(required_inputs_in_output, total_len);
            required_cols.iter().map(|&i| mapping.map(i)).collect_vec()
        };

        LogicalJoin::with_output_indices(
            self.left().prune_col(&left_required_cols, ctx),
            self.right().prune_col(&right_required_cols, ctx),
            self.join_type(),
            on,
            new_output_indices,
        )
        .into()
    }
}

impl ExprRewritable for LogicalJoin {
    fn has_rewritable_expr(&self) -> bool {
        true
    }

    fn rewrite_exprs(&self, r: &mut dyn ExprRewriter) -> PlanRef {
        let mut core = self.core.clone();
        core.rewrite_exprs(r);
        Self {
            base: self.base.clone_with_new_plan_id(),
            core,
        }
        .into()
    }
}

impl ExprVisitable for LogicalJoin {
    fn visit_exprs(&self, v: &mut dyn ExprVisitor) {
        self.core.visit_exprs(v);
    }
}

/// We are trying to derive a predicate to apply to the other side of a join if all
/// the `InputRef`s in the predicate are eq condition columns, and can hence be substituted
/// with the corresponding eq condition columns of the other side.
///
/// Strategy:
/// 1. If the function is pure except for any `InputRef` (which may refer to impure computation),
///    then we proceed. Else abort.
/// 2. Then, we collect `InputRef`s in the conjunction.
/// 3. If they are all columns in the given side of join eq condition, then we proceed. Else abort.
/// 4. We then rewrite the `ExprImpl`, by replacing `InputRef` column indices with the equivalent in
///    the other side.
///
/// # Arguments
///
/// Suppose we derive a predicate from the left side to be pushed to the right side.
/// * `expr`: An expr from the left side.
/// * `col_num`: The number of columns in the left side.
fn derive_predicate_from_eq_condition(
    expr: &ExprImpl,
    eq_condition: &EqJoinPredicate,
    col_num: usize,
    expr_is_left: bool,
) -> Option<ExprImpl> {
    if expr.is_impure() {
        return None;
    }
    let eq_indices = eq_condition
        .eq_indexes_typed()
        .iter()
        .filter_map(|(l, r)| {
            if l.return_type() != r.return_type() {
                None
            } else if expr_is_left {
                Some(l.index())
            } else {
                Some(r.index())
            }
        })
        .collect_vec();
    if expr
        .collect_input_refs(col_num)
        .ones()
        .any(|index| !eq_indices.contains(&index))
    {
        // expr contains an InputRef not in eq_condition
        return None;
    }
    // The function is pure except for `InputRef` and all `InputRef`s are `eq_condition` indices.
    // Hence, we can substitute those `InputRef`s with indices from the other side.
    let other_side_mapping = if expr_is_left {
        eq_condition.eq_indexes_typed().into_iter().collect()
    } else {
        eq_condition
            .eq_indexes_typed()
            .into_iter()
            .map(|(x, y)| (y, x))
            .collect()
    };
    struct InputRefsRewriter {
        mapping: HashMap<InputRef, InputRef>,
    }
    impl ExprRewriter for InputRefsRewriter {
        fn rewrite_input_ref(&mut self, input_ref: InputRef) -> ExprImpl {
            self.mapping[&input_ref].clone().into()
        }
    }
    Some(
        InputRefsRewriter {
            mapping: other_side_mapping,
        }
        .rewrite_expr(expr.clone()),
    )
}

/// Rewrite the join predicate and all columns referred to the scan side need to rewrite.
struct LookupJoinPredicateRewriter {
    offset: usize,
    mapping: Vec<usize>,
}
impl ExprRewriter for LookupJoinPredicateRewriter {
    fn rewrite_input_ref(&mut self, input_ref: InputRef) -> ExprImpl {
        if input_ref.index() < self.offset {
            input_ref.into()
        } else {
            InputRef::new(
                self.mapping[input_ref.index() - self.offset] + self.offset,
                input_ref.return_type(),
            )
            .into()
        }
    }
}

/// Rewrite the scan predicate so we can add it to the join predicate.
struct LookupJoinScanPredicateRewriter {
    offset: usize,
}
impl ExprRewriter for LookupJoinScanPredicateRewriter {
    fn rewrite_input_ref(&mut self, input_ref: InputRef) -> ExprImpl {
        InputRef::new(input_ref.index() + self.offset, input_ref.return_type()).into()
    }
}

impl PredicatePushdown for LogicalJoin {
    /// Pushes predicates above and within a join node into the join node and/or its children nodes.
    ///
    /// # Which predicates can be pushed
    ///
    /// For inner join, we can do all kinds of pushdown.
    ///
    /// For left/right semi join, we can push filter to left/right and on-clause,
    /// and push on-clause to left/right.
    ///
    /// For left/right anti join, we can push filter to left/right, but on-clause can not be pushed
    ///
    /// ## Outer Join
    ///
    /// Preserved Row table
    /// : The table in an Outer Join that must return all rows.
    ///
    /// Null Supplying table
    /// : This is the table that has nulls filled in for its columns in unmatched rows.
    ///
    /// |                          | Preserved Row table | Null Supplying table |
    /// |--------------------------|---------------------|----------------------|
    /// | Join predicate (on)      | Not Pushed          | Pushed               |
    /// | Where predicate (filter) | Pushed              | Not Pushed           |
    fn predicate_pushdown(
        &self,
        predicate: Condition,
        ctx: &mut PredicatePushdownContext,
    ) -> PlanRef {
        // rewrite output col referencing indices as internal cols
        let mut predicate = {
            let mut mapping = self.core.o2i_col_mapping();
            predicate.rewrite_expr(&mut mapping)
        };

        let left_col_num = self.left().schema().len();
        let right_col_num = self.right().schema().len();
        let join_type = LogicalJoin::simplify_outer(&predicate, left_col_num, self.join_type());

        let push_down_temporal_predicate = !self.should_be_temporal_join();

        let (left_from_filter, right_from_filter, on) = push_down_into_join(
            &mut predicate,
            left_col_num,
            right_col_num,
            join_type,
            push_down_temporal_predicate,
        );

        let mut new_on = self.on().clone().and(on);
        let (left_from_on, right_from_on) = push_down_join_condition(
            &mut new_on,
            left_col_num,
            right_col_num,
            join_type,
            push_down_temporal_predicate,
        );

        let left_predicate = left_from_filter.and(left_from_on);
        let right_predicate = right_from_filter.and(right_from_on);

        // Derive conditions to push to the other side based on eq condition columns
        let eq_condition = EqJoinPredicate::create(left_col_num, right_col_num, new_on.clone());

        // Only push to RHS if RHS is inner side of a join (RHS requires match on LHS)
        let right_from_left = if matches!(
            join_type,
            JoinType::Inner | JoinType::LeftOuter | JoinType::RightSemi | JoinType::LeftSemi
        ) {
            Condition {
                conjunctions: left_predicate
                    .conjunctions
                    .iter()
                    .filter_map(|expr| {
                        derive_predicate_from_eq_condition(expr, &eq_condition, left_col_num, true)
                    })
                    .collect(),
            }
        } else {
            Condition::true_cond()
        };

        // Only push to LHS if LHS is inner side of a join (LHS requires match on RHS)
        let left_from_right = if matches!(
            join_type,
            JoinType::Inner | JoinType::RightOuter | JoinType::LeftSemi | JoinType::RightSemi
        ) {
            Condition {
                conjunctions: right_predicate
                    .conjunctions
                    .iter()
                    .filter_map(|expr| {
                        derive_predicate_from_eq_condition(
                            expr,
                            &eq_condition,
                            right_col_num,
                            false,
                        )
                    })
                    .collect(),
            }
        } else {
            Condition::true_cond()
        };

        let left_predicate = left_predicate.and(left_from_right);
        let right_predicate = right_predicate.and(right_from_left);

        let new_left = self.left().predicate_pushdown(left_predicate, ctx);
        let new_right = self.right().predicate_pushdown(right_predicate, ctx);
        let new_join = LogicalJoin::with_output_indices(
            new_left,
            new_right,
            join_type,
            new_on,
            self.output_indices().clone(),
        );

        let mut mapping = self.core.i2o_col_mapping();
        predicate = predicate.rewrite_expr(&mut mapping);
        LogicalFilter::create(new_join.into(), predicate)
    }
}

impl LogicalJoin {
    fn get_stream_input_for_hash_join(
        &self,
        predicate: &EqJoinPredicate,
        ctx: &mut ToStreamContext,
    ) -> Result<(PlanRef, PlanRef)> {
        use super::stream::prelude::*;

        let mut right = self.right().to_stream_with_dist_required(
            &RequiredDist::shard_by_key(self.right().schema().len(), &predicate.right_eq_indexes()),
            ctx,
        )?;
        let mut left = self.left();

        let r2l = predicate.r2l_eq_columns_mapping(left.schema().len(), right.schema().len());
        let l2r = predicate.l2r_eq_columns_mapping(left.schema().len(), right.schema().len());

        let right_dist = right.distribution();
        match right_dist {
            Distribution::HashShard(_) => {
                let left_dist = r2l
                    .rewrite_required_distribution(&RequiredDist::PhysicalDist(right_dist.clone()));
                left = left.to_stream_with_dist_required(&left_dist, ctx)?;
            }
            Distribution::UpstreamHashShard(_, _) => {
                left = left.to_stream_with_dist_required(
                    &RequiredDist::shard_by_key(
                        self.left().schema().len(),
                        &predicate.left_eq_indexes(),
                    ),
                    ctx,
                )?;
                let left_dist = left.distribution();
                match left_dist {
                    Distribution::HashShard(_) => {
                        let right_dist = l2r.rewrite_required_distribution(
                            &RequiredDist::PhysicalDist(left_dist.clone()),
                        );
                        right = right_dist.enforce_if_not_satisfies(right, &Order::any())?
                    }
                    Distribution::UpstreamHashShard(_, _) => {
                        left = RequiredDist::hash_shard(&predicate.left_eq_indexes())
                            .enforce_if_not_satisfies(left, &Order::any())?;
                        right = RequiredDist::hash_shard(&predicate.right_eq_indexes())
                            .enforce_if_not_satisfies(right, &Order::any())?;
                    }
                    _ => unreachable!(),
                }
            }
            _ => unreachable!(),
        }
        Ok((left, right))
    }

    fn to_stream_hash_join(
        &self,
        predicate: EqJoinPredicate,
        ctx: &mut ToStreamContext,
    ) -> Result<PlanRef> {
        use super::stream::prelude::*;

        assert!(predicate.has_eq());
        let (left, right) = self.get_stream_input_for_hash_join(&predicate, ctx)?;

        let logical_join = self.clone_with_left_right(left, right);

        // Convert to Hash Join for equal joins
        // For inner joins, pull non-equal conditions to a filter operator on top of it
        // We do so as the filter operator can apply the non-equal condition batch-wise (vectorized)
        // as opposed to the HashJoin, which applies the condition row-wise.

        let stream_hash_join = StreamHashJoin::new(logical_join.core.clone(), predicate.clone());
        let pull_filter = self.join_type() == JoinType::Inner
            && stream_hash_join.eq_join_predicate().has_non_eq()
            && stream_hash_join.inequality_pairs().is_empty();
        if pull_filter {
            let default_indices = (0..self.internal_column_num()).collect::<Vec<_>>();

            // Temporarily remove output indices.
            let logical_join = logical_join.clone_with_output_indices(default_indices.clone());
            let eq_cond = EqJoinPredicate::new(
                Condition::true_cond(),
                predicate.eq_keys().to_vec(),
                self.left().schema().len(),
                self.right().schema().len(),
            );
            let logical_join = logical_join.clone_with_cond(eq_cond.eq_cond());
            let hash_join = StreamHashJoin::new(logical_join.core, eq_cond).into();
            let logical_filter = generic::Filter::new(predicate.non_eq_cond(), hash_join);
            let plan = StreamFilter::new(logical_filter).into();
            if self.output_indices() != &default_indices {
                let logical_project = generic::Project::with_mapping(
                    plan,
                    ColIndexMapping::with_remaining_columns(
                        self.output_indices(),
                        self.internal_column_num(),
                    ),
                );
                Ok(StreamProject::new(logical_project).into())
            } else {
                Ok(plan)
            }
        } else {
            Ok(stream_hash_join.into())
        }
    }

    fn should_be_temporal_join(&self) -> bool {
        let right = self.right();
        if let Some(logical_scan) = right.as_logical_scan() {
            matches!(logical_scan.as_of(), Some(AsOf::ProcessTime))
        } else {
            false
        }
    }

    fn to_stream_temporal_join_with_index_selection(
        &self,
        predicate: EqJoinPredicate,
        ctx: &mut ToStreamContext,
    ) -> Result<StreamTemporalJoin> {
        // Index selection for temporal join.
        let right = self.right();
        // `should_be_temporal_join()` has already check right input for us.
        let logical_scan: &LogicalScan = right.as_logical_scan().unwrap();

        // Use primary table.
        let mut result_plan = self.to_stream_temporal_join(predicate.clone(), ctx);
        // Return directly if this temporal join can match the pk of its right table.
        if let Ok(temporal_join) = &result_plan
            && temporal_join.eq_join_predicate().eq_indexes().len()
                == logical_scan.primary_key().len()
        {
            return result_plan;
        }
        let indexes = logical_scan.indexes();
        for index in indexes {
            // Use index table
            if let Some(index_scan) = logical_scan.to_index_scan_if_index_covered(index) {
                let index_scan: PlanRef = index_scan.into();
                let that = self.clone_with_left_right(self.left(), index_scan.clone());
                if let Ok(temporal_join) = that.to_stream_temporal_join(predicate.clone(), ctx) {
                    match &result_plan {
                        Err(_) => result_plan = Ok(temporal_join),
                        Ok(prev_temporal_join) => {
                            // Prefer to the temporal join with a longer lookup prefix len.
                            if prev_temporal_join.eq_join_predicate().eq_indexes().len()
                                < temporal_join.eq_join_predicate().eq_indexes().len()
                            {
                                result_plan = Ok(temporal_join)
                            }
                        }
                    }
                }
            }
        }

        result_plan
    }

    fn check_temporal_rhs(right: &PlanRef) -> Result<&LogicalScan> {
        let Some(logical_scan) = right.as_logical_scan() else {
            return Err(RwError::from(ErrorCode::NotSupported(
                "Temporal join requires a table scan as its lookup table".into(),
                "Please provide a table scan".into(),
            )));
        };

        if !matches!(logical_scan.as_of(), Some(AsOf::ProcessTime)) {
            return Err(RwError::from(ErrorCode::NotSupported(
                "Temporal join requires a table defined as temporal table".into(),
                "Please use FOR SYSTEM_TIME AS OF PROCTIME() syntax".into(),
            )));
        }
        Ok(logical_scan)
    }

    fn temporal_join_scan_predicate_pull_up(
        logical_scan: &LogicalScan,
        predicate: EqJoinPredicate,
        output_indices: &[usize],
        left_schema_len: usize,
    ) -> Result<(StreamTableScan, EqJoinPredicate, Condition, Vec<usize>)> {
        // Extract the predicate from logical scan. Only pure scan is supported.
        let (new_scan, scan_predicate, project_expr) = logical_scan.predicate_pull_up();
        // Construct output column to require column mapping
        let o2r = if let Some(project_expr) = project_expr {
            project_expr
                .into_iter()
                .map(|x| x.as_input_ref().unwrap().index)
                .collect_vec()
        } else {
            (0..logical_scan.output_col_idx().len()).collect_vec()
        };
        let mut join_predicate_rewriter = LookupJoinPredicateRewriter {
            offset: left_schema_len,
            mapping: o2r.clone(),
        };

        let new_eq_cond = predicate
            .eq_cond()
            .rewrite_expr(&mut join_predicate_rewriter);

        let mut scan_predicate_rewriter = LookupJoinScanPredicateRewriter {
            offset: left_schema_len,
        };

        let new_other_cond = predicate
            .other_cond()
            .clone()
            .rewrite_expr(&mut join_predicate_rewriter)
            .and(scan_predicate.rewrite_expr(&mut scan_predicate_rewriter));

        let new_join_on = new_eq_cond.and(new_other_cond);

        let new_predicate = EqJoinPredicate::create(
            left_schema_len,
            new_scan.schema().len(),
            new_join_on.clone(),
        );

        // Rewrite the join output indices and all output indices referred to the old scan need to
        // rewrite.
        let new_join_output_indices = output_indices
            .iter()
            .map(|&x| {
                if x < left_schema_len {
                    x
                } else {
                    o2r[x - left_schema_len] + left_schema_len
                }
            })
            .collect_vec();
        // Use UpstreamOnly chain type
        let new_stream_table_scan =
            StreamTableScan::new_with_stream_scan_type(new_scan, StreamScanType::UpstreamOnly);
        Ok((
            new_stream_table_scan,
            new_predicate,
            new_join_on,
            new_join_output_indices,
        ))
    }

    fn to_stream_temporal_join(
        &self,
        predicate: EqJoinPredicate,
        ctx: &mut ToStreamContext,
    ) -> Result<StreamTemporalJoin> {
        use super::stream::prelude::*;

        assert!(predicate.has_eq());

        let right = self.right();

        let logical_scan = Self::check_temporal_rhs(&right)?;

        let table_desc = logical_scan.table_desc();
        let output_column_ids = logical_scan.output_column_ids();

        // Verify that the right join key columns are the the prefix of the primary key and
        // also contain the distribution key.
        let order_col_ids = table_desc.order_column_ids();
        let order_key = table_desc.order_column_indices();
        let dist_key = table_desc.distribution_key.clone();

        let mut dist_key_in_order_key_pos = vec![];
        for d in dist_key {
            let pos = order_key
                .iter()
                .position(|&x| x == d)
                .expect("dist_key must in order_key");
            dist_key_in_order_key_pos.push(pos);
        }
        // The shortest prefix of order key that contains distribution key.
        let shortest_prefix_len = dist_key_in_order_key_pos
            .iter()
            .max()
            .map_or(0, |pos| pos + 1);

        // Reorder the join equal predicate to match the order key.
        let mut reorder_idx = Vec::with_capacity(shortest_prefix_len);
        for order_col_id in order_col_ids {
            let mut found = false;
            for (i, eq_idx) in predicate.right_eq_indexes().into_iter().enumerate() {
                if order_col_id == output_column_ids[eq_idx] {
                    reorder_idx.push(i);
                    found = true;
                    break;
                }
            }
            if !found {
                break;
            }
        }
        if reorder_idx.len() < shortest_prefix_len {
            // TODO: support index selection for temporal join and refine this error message.
            return Err(RwError::from(ErrorCode::NotSupported(
                "Temporal join requires the lookup table's primary key contained exactly in the equivalence condition".into(),
                "Please add the primary key of the lookup table to the join condition and remove any other conditions".into(),
            )));
        }
        let lookup_prefix_len = reorder_idx.len();
        let predicate = predicate.reorder(&reorder_idx);

        let required_dist = if dist_key_in_order_key_pos.is_empty() {
            RequiredDist::single()
        } else {
            let left_eq_indexes = predicate.left_eq_indexes();
            let left_dist_key = dist_key_in_order_key_pos
                .iter()
                .map(|pos| left_eq_indexes[*pos])
                .collect_vec();

            RequiredDist::hash_shard(&left_dist_key)
        };

        let left = self.left().to_stream(ctx)?;
        // Enforce a shuffle for the temporal join LHS to let the scheduler be able to schedule the join fragment together with the RHS with a `no_shuffle` exchange.
        let left = required_dist.enforce(left, &Order::any());

        let (new_stream_table_scan, new_predicate, new_join_on, new_join_output_indices) =
            Self::temporal_join_scan_predicate_pull_up(
                logical_scan,
                predicate,
                self.output_indices(),
                self.left().schema().len(),
            )?;

        let right = RequiredDist::no_shuffle(new_stream_table_scan.into());
        if !new_predicate.has_eq() {
            return Err(RwError::from(ErrorCode::NotSupported(
                "Temporal join requires a non trivial join condition".into(),
                "Please remove the false condition of the join".into(),
            )));
        }

        // Construct a new logical join, because we have change its RHS.
        let new_logical_join = generic::Join::new(
            left,
            right,
            new_join_on,
            self.join_type(),
            new_join_output_indices,
        );

        let new_predicate = new_predicate.retain_prefix_eq_key(lookup_prefix_len);

        Ok(StreamTemporalJoin::new(
            new_logical_join,
            new_predicate,
            false,
        ))
    }

    fn to_stream_nested_loop_temporal_join(
        &self,
        predicate: EqJoinPredicate,
        ctx: &mut ToStreamContext,
    ) -> Result<StreamTemporalJoin> {
        use super::stream::prelude::*;
        assert!(!predicate.has_eq());

        let left = self.left().to_stream_with_dist_required(
            &RequiredDist::PhysicalDist(Distribution::Broadcast),
            ctx,
        )?;
        assert!(left.as_stream_exchange().is_some());

        if self.join_type() != JoinType::Inner {
            return Err(RwError::from(ErrorCode::NotSupported(
                "Temporal join requires an inner join".into(),
                "Please use an inner join".into(),
            )));
        }

        if !left.append_only() {
            return Err(RwError::from(ErrorCode::NotSupported(
                "Nested-loop Temporal join requires the left hash side to be append only".into(),
                "Please ensure the left hash side is append only".into(),
            )));
        }

        let right = self.right();
        let logical_scan = Self::check_temporal_rhs(&right)?;

        let (new_stream_table_scan, new_predicate, new_join_on, new_join_output_indices) =
            Self::temporal_join_scan_predicate_pull_up(
                logical_scan,
                predicate,
                self.output_indices(),
                self.left().schema().len(),
            )?;

        let right = RequiredDist::no_shuffle(new_stream_table_scan.into());

        // Construct a new logical join, because we have change its RHS.
        let new_logical_join = generic::Join::new(
            left,
            right,
            new_join_on,
            self.join_type(),
            new_join_output_indices,
        );

        Ok(StreamTemporalJoin::new(
            new_logical_join,
            new_predicate,
            true,
        ))
    }

    fn to_stream_dynamic_filter(
        &self,
        predicate: Condition,
        ctx: &mut ToStreamContext,
    ) -> Result<Option<PlanRef>> {
        use super::stream::prelude::*;

        // If there is exactly one predicate, it is a comparison (<, <=, >, >=), and the
        // join is a `Inner` or `LeftSemi` join, we can convert the scalar subquery into a
        // `StreamDynamicFilter`

        // Check if `Inner`/`LeftSemi`
        if !matches!(self.join_type(), JoinType::Inner | JoinType::LeftSemi) {
            return Ok(None);
        }

        // Check if right side is a scalar
        if !self.right().max_one_row() {
            return Ok(None);
        }
        if self.right().schema().len() != 1 {
            return Ok(None);
        }

        // Check if the join condition is a correlated comparison
        if predicate.conjunctions.len() > 1 {
            return Ok(None);
        }
        let expr: ExprImpl = predicate.into();
        let (left_ref, comparator, right_ref) = match expr.as_comparison_cond() {
            Some(v) => v,
            None => return Ok(None),
        };

        let condition_cross_inputs = left_ref.index < self.left().schema().len()
            && right_ref.index == self.left().schema().len() /* right side has only one column */;
        if !condition_cross_inputs {
            // Maybe we should panic here because it means some predicates are not pushed down.
            return Ok(None);
        }

        // We align input types on all join predicates with cmp operator
        if self.left().schema().fields()[left_ref.index].data_type
            != self.right().schema().fields()[0].data_type
        {
            return Ok(None);
        }

        // Check if non of the columns from the inner side is required to output
        let all_output_from_left = self
            .output_indices()
            .iter()
            .all(|i| *i < self.left().schema().len());
        if !all_output_from_left {
            return Ok(None);
        }

        let left = self.left().to_stream(ctx)?;
        let right = self.right().to_stream_with_dist_required(
            &RequiredDist::PhysicalDist(Distribution::Broadcast),
            ctx,
        )?;

        assert!(right.as_stream_exchange().is_some());
        assert_eq!(
            *right.inputs().iter().exactly_one().unwrap().distribution(),
            Distribution::Single
        );

        let core = DynamicFilter::new(comparator, left_ref.index, left, right);
        let plan = StreamDynamicFilter::new(core).into();
        // TODO: `DynamicFilterExecutor` should support `output_indices` in `ChunkBuilder`
        if self
            .output_indices()
            .iter()
            .copied()
            .ne(0..self.left().schema().len())
        {
            // The schema of dynamic filter is always the same as the left side now, and we have
            // checked that all output columns are from the left side before.
            let logical_project = generic::Project::with_mapping(
                plan,
                ColIndexMapping::with_remaining_columns(
                    self.output_indices(),
                    self.left().schema().len(),
                ),
            );
            Ok(Some(StreamProject::new(logical_project).into()))
        } else {
            Ok(Some(plan))
        }
    }

    pub fn index_lookup_join_to_batch_lookup_join(&self) -> Result<PlanRef> {
        let predicate = EqJoinPredicate::create(
            self.left().schema().len(),
            self.right().schema().len(),
            self.on().clone(),
        );
        assert!(predicate.has_eq());

        let mut logical_join = self.core.clone();
        logical_join.left = logical_join.left.to_batch()?;
        logical_join.right = logical_join.right.to_batch()?;

        Ok(self
            .to_batch_lookup_join(predicate, logical_join)
            .expect("Fail to convert to lookup join")
            .into())
    }

    fn to_stream_asof_join(
        &self,
        predicate: EqJoinPredicate,
        ctx: &mut ToStreamContext,
    ) -> Result<StreamAsOfJoin> {
        use super::stream::prelude::*;

        if predicate.eq_keys().is_empty() {
            return Err(ErrorCode::InvalidInputSyntax(
                "AsOf join requires at least 1 equal condition".to_owned(),
            )
            .into());
        }

        let (left, right) = self.get_stream_input_for_hash_join(&predicate, ctx)?;
        let left_len = left.schema().len();
        let logical_join = self.clone_with_left_right(left, right);

        let inequality_desc = Self::get_inequality_desc_from_predicate(predicate.other_cond().clone(), left_len)?;

        Ok(StreamAsOfJoin::new(
            logical_join.core.clone(),
            predicate,
            inequality_desc,
        ))
    }

<<<<<<< HEAD
    /// Convert the logical AsOf join to a Hash join + a Group top 1.
    fn to_batch_asof_join(
        &self,
        mut logical_join: generic::Join<PlanRef>,
        predicate: EqJoinPredicate,
    ) -> Result<PlanRef> {
        use risingwave_common::util::sort_util::{ColumnOrder, OrderType};

        use super::batch::prelude::*;

        if predicate.eq_keys().is_empty() {
            return Err(ErrorCode::InvalidInputSyntax(
                "AsOf join requires at least 1 equal condition".to_string(),
=======
impl ToBatch for LogicalJoin {
    fn to_batch(&self) -> Result<PlanRef> {
        if JoinType::AsofInner == self.join_type() || JoinType::AsofLeftOuter == self.join_type() {
            return Err(ErrorCode::NotSupported(
                "AsOf join in batch query".to_owned(),
                "AsOf join is only supported in streaming query".to_owned(),
>>>>>>> ffe63f1b
            )
            .into());
        }


        logical_join.join_type = match logical_join.join_type {
            JoinType::AsofInner  => JoinType::Inner,
            JoinType::AsofLeftOuter => JoinType::LeftOuter,
            _ => unreachable!(),
        };
        let left_schema_len = logical_join.left.schema().len();
        let asof_desc = Self::get_inequality_desc_from_predicate(predicate.non_eq_cond(), left_schema_len)?;

        let (left_asof_idx, right_asof_idx) = (asof_desc.left_idx as usize, asof_desc.right_idx as usize + left_schema_len);

        // Add the AsOf columns to the output indices
        let original_output_indices = logical_join.output_indices.clone();
        if !logical_join.output_indices.contains(&left_asof_idx) {
            logical_join.output_indices.push(left_asof_idx);
        }
        if !logical_join.output_indices.contains(&right_asof_idx) {
            logical_join.output_indices.push(right_asof_idx);
        }
        
        let mapping = logical_join.i2o_col_mapping();
        dbg!(&mapping);
        dbg!(&predicate.eq_cond());
        dbg!(&predicate.non_eq_cond());

        dbg!(&logical_join);
        dbg!(&logical_join.schema());
       
        let batch_join = BatchHashJoin::new(logical_join, predicate.eq_predicate());
       
        dbg!(&batch_join);
        dbg!(&batch_join.schema());
        
        let right_output_asof_idx = mapping.map(right_asof_idx) as usize;
        // let left_output_asof_idx = mapping.map(left_asof_idx) as usize;

        // Add a Group Top1 operator that group by LHS's join key and sort by RHS's asof column.
        let order = match asof_desc.inequality_type() {
            PbAsOfJoinInequalityType::AsOfInequalityTypeLt
            | PbAsOfJoinInequalityType::AsOfInequalityTypeLe => Order::new(vec![ColumnOrder::new(
                right_output_asof_idx,
                OrderType::ascending(),
            )]),
            PbAsOfJoinInequalityType::AsOfInequalityTypeGt
            | PbAsOfJoinInequalityType::AsOfInequalityTypeGe => Order::new(vec![ColumnOrder::new(
                right_output_asof_idx,
                OrderType::descending(),
            )]),
            PbAsOfJoinInequalityType::AsOfInequalityTypeUnspecified => {
                bail!("unspecified AsOf join inequality type")
            }
        };
        let group_key = vec![predicate.left_eq_indexes(), vec![asof_desc.left_idx as usize]].concat();
        let logical_group_top1 = generic::TopN::with_group(
            batch_join.into(),
            generic::TopNLimit::new(1, false),
            0,
            order,
            group_key,
        );
        let batch_group_top1 = BatchGroupTopN::new(logical_group_top1.into());

        let group_top_1_schema_len = batch_group_top1.schema().len();
        if original_output_indices.len() != group_top_1_schema_len {
            assert!(original_output_indices.len() < group_top_1_schema_len);
            let logical_project = generic::Project::with_out_col_idx(
                batch_group_top1.into(),
                0..original_output_indices.len(),
            );
            Ok(BatchProject::new(logical_project).into())
        } else  {
            Ok(batch_group_top1.into())
        } 

    }

    pub fn get_inequality_desc_from_predicate(
        predicate: Condition,
        left_input_len: usize,
    ) -> Result<AsOfJoinDesc> {
        let expr: ExprImpl = predicate.into();
        if let Some((left_input_ref, expr_type, right_input_ref)) = expr.as_comparison_cond() {
            if left_input_ref.index() < left_input_len && right_input_ref.index() >= left_input_len
            {
                Ok(AsOfJoinDesc {
                    left_idx: left_input_ref.index() as u32,
                    right_idx: (right_input_ref.index() - left_input_len) as u32,
                    inequality_type: Self::expr_type_to_comparison_type(expr_type)?.into(),
                })
            } else {
                bail!("inequal condition from the same side should be push down in optimizer");
            }
        } else {
            Err(ErrorCode::InvalidInputSyntax(
                "AsOf join requires exactly 1 ineuquality condition".to_string(),
            )
            .into())
        }
    }

    fn expr_type_to_comparison_type(expr_type: PbType) -> Result<PbAsOfJoinInequalityType> {
        match expr_type {
            PbType::LessThan => Ok(PbAsOfJoinInequalityType::AsOfInequalityTypeLt),
            PbType::LessThanOrEqual => Ok(PbAsOfJoinInequalityType::AsOfInequalityTypeLe),
            PbType::GreaterThan => Ok(PbAsOfJoinInequalityType::AsOfInequalityTypeGt),
            PbType::GreaterThanOrEqual => Ok(PbAsOfJoinInequalityType::AsOfInequalityTypeGe),
            _ => Err(ErrorCode::InvalidInputSyntax(format!(
                "Invalid comparison type: {}",
                expr_type.as_str_name()
            ))
            .into()),
        }
    }
}

impl ToBatch for LogicalJoin {
    fn to_batch(&self) -> Result<PlanRef> {
        let predicate = EqJoinPredicate::create(
            self.left().schema().len(),
            self.right().schema().len(),
            self.on().clone(),
        );

        let mut logical_join = self.core.clone();
        logical_join.left = logical_join.left.to_batch()?;
        logical_join.right = logical_join.right.to_batch()?;

        let ctx = self.base.ctx();
        let config = ctx.session_ctx().config();

        if self.join_type() == JoinType::AsofInner || self.join_type() == JoinType::AsofLeftOuter {
            self.to_batch_asof_join(logical_join, predicate)
                .map(|x| x.into())
        } else if predicate.has_eq() {
            if !predicate.eq_keys_are_type_aligned() {
                return Err(ErrorCode::InternalError(format!(
                    "Join eq keys are not aligned for predicate: {predicate:?}"
                ))
                .into());
            }
            if config.batch_enable_lookup_join() {
                if let Some(lookup_join) = self.to_batch_lookup_join_with_index_selection(
                    predicate.clone(),
                    logical_join.clone(),
                ) {
                    return Ok(lookup_join.into());
                }
            }

            Ok(BatchHashJoin::new(logical_join, predicate).into())
        } else {
            // Convert to Nested-loop Join for non-equal joins
            Ok(BatchNestedLoopJoin::new(logical_join).into())
        }
    }
}

impl ToStream for LogicalJoin {
    fn to_stream(&self, ctx: &mut ToStreamContext) -> Result<PlanRef> {
        if self
            .on()
            .conjunctions
            .iter()
            .any(|cond| cond.count_nows() > 0)
        {
            return Err(ErrorCode::NotSupported(
                "optimizer has tried to separate the temporal predicate(with now() expression) from the on condition, but it still reminded in on join's condition. Considering move it into WHERE clause?".to_owned(),
                 "please refer to https://www.risingwave.dev/docs/current/sql-pattern-temporal-filters/ for more information".to_owned()).into());
        }

        let predicate = EqJoinPredicate::create(
            self.left().schema().len(),
            self.right().schema().len(),
            self.on().clone(),
        );

        if self.join_type() == JoinType::AsofInner || self.join_type() == JoinType::AsofLeftOuter {
            self.to_stream_asof_join(predicate, ctx).map(|x| x.into())
        } else if predicate.has_eq() {
            if !predicate.eq_keys_are_type_aligned() {
                return Err(ErrorCode::InternalError(format!(
                    "Join eq keys are not aligned for predicate: {predicate:?}"
                ))
                .into());
            }

            if self.should_be_temporal_join() {
                self.to_stream_temporal_join_with_index_selection(predicate, ctx)
                    .map(|x| x.into())
            } else {
                self.to_stream_hash_join(predicate, ctx)
            }
        } else if self.should_be_temporal_join() {
            self.to_stream_nested_loop_temporal_join(predicate, ctx)
                .map(|x| x.into())
        } else if let Some(dynamic_filter) =
            self.to_stream_dynamic_filter(self.on().clone(), ctx)?
        {
            Ok(dynamic_filter)
        } else {
            Err(RwError::from(ErrorCode::NotSupported(
                "streaming nested-loop join".to_owned(),
                "The non-equal join in the query requires a nested-loop join executor, which could be very expensive to run. \
                 Consider rewriting the query to use dynamic filter as a substitute if possible.\n\
                 See also: https://docs.risingwave.com/docs/current/sql-pattern-dynamic-filters/".to_owned(),
            )))
        }
    }

    fn logical_rewrite_for_stream(
        &self,
        ctx: &mut RewriteStreamContext,
    ) -> Result<(PlanRef, ColIndexMapping)> {
        let (left, left_col_change) = self.left().logical_rewrite_for_stream(ctx)?;
        let left_len = left.schema().len();
        let (right, right_col_change) = self.right().logical_rewrite_for_stream(ctx)?;
        let (join, out_col_change) = self.rewrite_with_left_right(
            left.clone(),
            left_col_change,
            right.clone(),
            right_col_change,
        );

        let mapping = ColIndexMapping::with_remaining_columns(
            join.output_indices(),
            join.internal_column_num(),
        );

        let l2o = join.core.l2i_col_mapping().composite(&mapping);
        let r2o = join.core.r2i_col_mapping().composite(&mapping);

        // Add missing pk indices to the logical join
        let mut left_to_add = left
            .expect_stream_key()
            .iter()
            .cloned()
            .filter(|i| l2o.try_map(*i).is_none())
            .collect_vec();

        let mut right_to_add = right
            .expect_stream_key()
            .iter()
            .filter(|&&i| r2o.try_map(i).is_none())
            .map(|&i| i + left_len)
            .collect_vec();

        // NOTE(st1page): add join keys in the pk_indices a work around before we really have stream
        // key.
        let right_len = right.schema().len();
        let eq_predicate = EqJoinPredicate::create(left_len, right_len, join.on().clone());

        let either_or_both = self.core.add_which_join_key_to_pk();

        for (lk, rk) in eq_predicate.eq_indexes() {
            match either_or_both {
                EitherOrBoth::Left(_) => {
                    if l2o.try_map(lk).is_none() {
                        left_to_add.push(lk);
                    }
                }
                EitherOrBoth::Right(_) => {
                    if r2o.try_map(rk).is_none() {
                        right_to_add.push(rk + left_len)
                    }
                }
                EitherOrBoth::Both(_, _) => {
                    if l2o.try_map(lk).is_none() {
                        left_to_add.push(lk);
                    }
                    if r2o.try_map(rk).is_none() {
                        right_to_add.push(rk + left_len)
                    }
                }
            };
        }
        let left_to_add = left_to_add.into_iter().unique();
        let right_to_add = right_to_add.into_iter().unique();
        // NOTE(st1page) over

        let mut new_output_indices = join.output_indices().clone();
        if !join.is_right_join() {
            new_output_indices.extend(left_to_add);
        }
        if !join.is_left_join() {
            new_output_indices.extend(right_to_add);
        }

        let join_with_pk = join.clone_with_output_indices(new_output_indices);

        let plan = if join_with_pk.join_type() == JoinType::FullOuter {
            // ignore the all NULL to maintain the stream key's uniqueness, see https://github.com/risingwavelabs/risingwave/issues/8084 for more information

            let l2o = join_with_pk
                .core
                .l2i_col_mapping()
                .composite(&join_with_pk.core.i2o_col_mapping());
            let r2o = join_with_pk
                .core
                .r2i_col_mapping()
                .composite(&join_with_pk.core.i2o_col_mapping());
            let left_right_stream_keys = join_with_pk
                .left()
                .expect_stream_key()
                .iter()
                .map(|i| l2o.map(*i))
                .chain(
                    join_with_pk
                        .right()
                        .expect_stream_key()
                        .iter()
                        .map(|i| r2o.map(*i)),
                )
                .collect_vec();
            let plan: PlanRef = join_with_pk.into();
            LogicalFilter::filter_out_all_null_keys(plan, &left_right_stream_keys)
        } else {
            join_with_pk.into()
        };

        // the added columns is at the end, so it will not change the exists column index
        Ok((plan, out_col_change))
    }
}

#[cfg(test)]
mod tests {

    use std::collections::HashSet;

    use risingwave_common::catalog::{Field, Schema};
    use risingwave_common::types::{DataType, Datum};
    use risingwave_pb::expr::expr_node::Type;

    use super::*;
    use crate::expr::{assert_eq_input_ref, FunctionCall, Literal};
    use crate::optimizer::optimizer_context::OptimizerContext;
    use crate::optimizer::plan_node::LogicalValues;
    use crate::optimizer::property::FunctionalDependency;

    /// Pruning
    /// ```text
    /// Join(on: input_ref(1)=input_ref(3))
    ///   TableScan(v1, v2, v3)
    ///   TableScan(v4, v5, v6)
    /// ```
    /// with required columns [2,3] will result in
    /// ```text
    /// Project(input_ref(1), input_ref(2))
    ///   Join(on: input_ref(0)=input_ref(2))
    ///     TableScan(v2, v3)
    ///     TableScan(v4)
    /// ```
    #[tokio::test]
    async fn test_prune_join() {
        let ty = DataType::Int32;
        let ctx = OptimizerContext::mock().await;
        let fields: Vec<Field> = (1..7)
            .map(|i| Field::with_name(ty.clone(), format!("v{}", i)))
            .collect();
        let left = LogicalValues::new(
            vec![],
            Schema {
                fields: fields[0..3].to_vec(),
            },
            ctx.clone(),
        );
        let right = LogicalValues::new(
            vec![],
            Schema {
                fields: fields[3..6].to_vec(),
            },
            ctx,
        );
        let on: ExprImpl = ExprImpl::FunctionCall(Box::new(
            FunctionCall::new(
                Type::Equal,
                vec![
                    ExprImpl::InputRef(Box::new(InputRef::new(1, ty.clone()))),
                    ExprImpl::InputRef(Box::new(InputRef::new(3, ty))),
                ],
            )
            .unwrap(),
        ));
        let join_type = JoinType::Inner;
        let join: PlanRef = LogicalJoin::new(
            left.into(),
            right.into(),
            join_type,
            Condition::with_expr(on),
        )
        .into();

        // Perform the prune
        let required_cols = vec![2, 3];
        let plan = join.prune_col(&required_cols, &mut ColumnPruningContext::new(join.clone()));

        // Check the result
        let join = plan.as_logical_join().unwrap();
        assert_eq!(join.schema().fields().len(), 2);
        assert_eq!(join.schema().fields()[0], fields[2]);
        assert_eq!(join.schema().fields()[1], fields[3]);

        let expr: ExprImpl = join.on().clone().into();
        let call = expr.as_function_call().unwrap();
        assert_eq_input_ref!(&call.inputs()[0], 0);
        assert_eq_input_ref!(&call.inputs()[1], 2);

        let left = join.left();
        let left = left.as_logical_values().unwrap();
        assert_eq!(left.schema().fields(), &fields[1..3]);
        let right = join.right();
        let right = right.as_logical_values().unwrap();
        assert_eq!(right.schema().fields(), &fields[3..4]);
    }

    /// Semi join panicked previously at `prune_col`. Add test to prevent regression.
    #[tokio::test]
    async fn test_prune_semi_join() {
        let ty = DataType::Int32;
        let ctx = OptimizerContext::mock().await;
        let fields: Vec<Field> = (1..7)
            .map(|i| Field::with_name(ty.clone(), format!("v{}", i)))
            .collect();
        let left = LogicalValues::new(
            vec![],
            Schema {
                fields: fields[0..3].to_vec(),
            },
            ctx.clone(),
        );
        let right = LogicalValues::new(
            vec![],
            Schema {
                fields: fields[3..6].to_vec(),
            },
            ctx,
        );
        let on: ExprImpl = ExprImpl::FunctionCall(Box::new(
            FunctionCall::new(
                Type::Equal,
                vec![
                    ExprImpl::InputRef(Box::new(InputRef::new(1, ty.clone()))),
                    ExprImpl::InputRef(Box::new(InputRef::new(4, ty))),
                ],
            )
            .unwrap(),
        ));
        for join_type in [
            JoinType::LeftSemi,
            JoinType::RightSemi,
            JoinType::LeftAnti,
            JoinType::RightAnti,
        ] {
            let join = LogicalJoin::new(
                left.clone().into(),
                right.clone().into(),
                join_type,
                Condition::with_expr(on.clone()),
            );

            let offset = if join.is_right_join() { 3 } else { 0 };
            let join: PlanRef = join.into();
            // Perform the prune
            let required_cols = vec![0];
            // key 0 is never used in the join (always key 1)
            let plan = join.prune_col(&required_cols, &mut ColumnPruningContext::new(join.clone()));
            let as_plan = plan.as_logical_join().unwrap();
            // Check the result
            assert_eq!(as_plan.schema().fields().len(), 1);
            assert_eq!(as_plan.schema().fields()[0], fields[offset]);

            // Perform the prune
            let required_cols = vec![0, 1, 2];
            // should not panic here
            let plan = join.prune_col(&required_cols, &mut ColumnPruningContext::new(join.clone()));
            let as_plan = plan.as_logical_join().unwrap();
            // Check the result
            assert_eq!(as_plan.schema().fields().len(), 3);
            assert_eq!(as_plan.schema().fields()[0], fields[offset]);
            assert_eq!(as_plan.schema().fields()[1], fields[offset + 1]);
            assert_eq!(as_plan.schema().fields()[2], fields[offset + 2]);
        }
    }

    /// Pruning
    /// ```text
    /// Join(on: input_ref(1)=input_ref(3))
    ///   TableScan(v1, v2, v3)
    ///   TableScan(v4, v5, v6)
    /// ```
    /// with required columns [1,3] will result in
    /// ```text
    /// Join(on: input_ref(0)=input_ref(1))
    ///   TableScan(v2)
    ///   TableScan(v4)
    /// ```
    #[tokio::test]
    async fn test_prune_join_no_project() {
        let ty = DataType::Int32;
        let ctx = OptimizerContext::mock().await;
        let fields: Vec<Field> = (1..7)
            .map(|i| Field::with_name(ty.clone(), format!("v{}", i)))
            .collect();
        let left = LogicalValues::new(
            vec![],
            Schema {
                fields: fields[0..3].to_vec(),
            },
            ctx.clone(),
        );
        let right = LogicalValues::new(
            vec![],
            Schema {
                fields: fields[3..6].to_vec(),
            },
            ctx,
        );
        let on: ExprImpl = ExprImpl::FunctionCall(Box::new(
            FunctionCall::new(
                Type::Equal,
                vec![
                    ExprImpl::InputRef(Box::new(InputRef::new(1, ty.clone()))),
                    ExprImpl::InputRef(Box::new(InputRef::new(3, ty))),
                ],
            )
            .unwrap(),
        ));
        let join_type = JoinType::Inner;
        let join: PlanRef = LogicalJoin::new(
            left.into(),
            right.into(),
            join_type,
            Condition::with_expr(on),
        )
        .into();

        // Perform the prune
        let required_cols = vec![1, 3];
        let plan = join.prune_col(&required_cols, &mut ColumnPruningContext::new(join.clone()));

        // Check the result
        let join = plan.as_logical_join().unwrap();
        assert_eq!(join.schema().fields().len(), 2);
        assert_eq!(join.schema().fields()[0], fields[1]);
        assert_eq!(join.schema().fields()[1], fields[3]);

        let expr: ExprImpl = join.on().clone().into();
        let call = expr.as_function_call().unwrap();
        assert_eq_input_ref!(&call.inputs()[0], 0);
        assert_eq_input_ref!(&call.inputs()[1], 1);

        let left = join.left();
        let left = left.as_logical_values().unwrap();
        assert_eq!(left.schema().fields(), &fields[1..2]);
        let right = join.right();
        let right = right.as_logical_values().unwrap();
        assert_eq!(right.schema().fields(), &fields[3..4]);
    }

    /// Convert
    /// ```text
    /// Join(on: ($1 = $3) AND ($2 == 42))
    ///   TableScan(v1, v2, v3)
    ///   TableScan(v4, v5, v6)
    /// ```
    /// to
    /// ```text
    /// Filter($2 == 42)
    ///   HashJoin(on: $1 = $3)
    ///     TableScan(v1, v2, v3)
    ///     TableScan(v4, v5, v6)
    /// ```
    #[tokio::test]
    async fn test_join_to_batch() {
        let ctx = OptimizerContext::mock().await;
        let fields: Vec<Field> = (1..7)
            .map(|i| Field::with_name(DataType::Int32, format!("v{}", i)))
            .collect();
        let left = LogicalValues::new(
            vec![],
            Schema {
                fields: fields[0..3].to_vec(),
            },
            ctx.clone(),
        );
        let right = LogicalValues::new(
            vec![],
            Schema {
                fields: fields[3..6].to_vec(),
            },
            ctx,
        );

        fn input_ref(i: usize) -> ExprImpl {
            ExprImpl::InputRef(Box::new(InputRef::new(i, DataType::Int32)))
        }
        let eq_cond = ExprImpl::FunctionCall(Box::new(
            FunctionCall::new(Type::Equal, vec![input_ref(1), input_ref(3)]).unwrap(),
        ));
        let non_eq_cond = ExprImpl::FunctionCall(Box::new(
            FunctionCall::new(
                Type::Equal,
                vec![
                    input_ref(2),
                    ExprImpl::Literal(Box::new(Literal::new(
                        Datum::Some(42_i32.into()),
                        DataType::Int32,
                    ))),
                ],
            )
            .unwrap(),
        ));
        // Condition: ($1 = $3) AND ($2 == 42)
        let on_cond = ExprImpl::FunctionCall(Box::new(
            FunctionCall::new(Type::And, vec![eq_cond.clone(), non_eq_cond.clone()]).unwrap(),
        ));

        let join_type = JoinType::Inner;
        let logical_join = LogicalJoin::new(
            left.into(),
            right.into(),
            join_type,
            Condition::with_expr(on_cond),
        );

        // Perform `to_batch`
        let result = logical_join.to_batch().unwrap();

        // Expected plan:  HashJoin($1 = $3 AND $2 == 42)
        let hash_join = result.as_batch_hash_join().unwrap();
        assert_eq!(
            ExprImpl::from(hash_join.eq_join_predicate().eq_cond()),
            eq_cond
        );
        assert_eq!(
            *hash_join
                .eq_join_predicate()
                .non_eq_cond()
                .conjunctions
                .first()
                .unwrap(),
            non_eq_cond
        );
    }

    /// Convert
    /// ```text
    /// Join(join_type: left outer, on: ($1 = $3) AND ($2 == 42))
    ///   TableScan(v1, v2, v3)
    ///   TableScan(v4, v5, v6)
    /// ```
    /// to
    /// ```text
    /// HashJoin(join_type: left outer, on: ($1 = $3) AND ($2 == 42))
    ///   TableScan(v1, v2, v3)
    ///   TableScan(v4, v5, v6)
    /// ```
    #[tokio::test]
    #[ignore] // ignore due to refactor logical scan, but the test seem to duplicate with the explain test
              // framework, maybe we will remove it?
    async fn test_join_to_stream() {
        // let ctx = Rc::new(RefCell::new(QueryContext::mock().await));
        // let fields: Vec<Field> = (1..7)
        //     .map(|i| Field {
        //         data_type: DataType::Int32,
        //         name: format!("v{}", i),
        //     })
        //     .collect();
        // let left = LogicalScan::new(
        //     "left".to_string(),
        //     TableId::new(0),
        //     vec![1.into(), 2.into(), 3.into()],
        //     Schema {
        //         fields: fields[0..3].to_vec(),
        //     },
        //     ctx.clone(),
        // );
        // let right = LogicalScan::new(
        //     "right".to_string(),
        //     TableId::new(0),
        //     vec![4.into(), 5.into(), 6.into()],
        //     Schema {
        //         fields: fields[3..6].to_vec(),
        //     },
        //     ctx,
        // );
        // let eq_cond = ExprImpl::FunctionCall(Box::new(
        //     FunctionCall::new(
        //         Type::Equal,
        //         vec![
        //             ExprImpl::InputRef(Box::new(InputRef::new(1, DataType::Int32))),
        //             ExprImpl::InputRef(Box::new(InputRef::new(3, DataType::Int32))),
        //         ],
        //     )
        //     .unwrap(),
        // ));
        // let non_eq_cond = ExprImpl::FunctionCall(Box::new(
        //     FunctionCall::new(
        //         Type::Equal,
        //         vec![
        //             ExprImpl::InputRef(Box::new(InputRef::new(2, DataType::Int32))),
        //             ExprImpl::Literal(Box::new(Literal::new(
        //                 Datum::Some(42_i32.into()),
        //                 DataType::Int32,
        //             ))),
        //         ],
        //     )
        //     .unwrap(),
        // ));
        // // Condition: ($1 = $3) AND ($2 == 42)
        // let on_cond = ExprImpl::FunctionCall(Box::new(
        //     FunctionCall::new(Type::And, vec![eq_cond, non_eq_cond]).unwrap(),
        // ));

        // let join_type = JoinType::LeftOuter;
        // let logical_join = LogicalJoin::new(
        //     left.into(),
        //     right.into(),
        //     join_type,
        //     Condition::with_expr(on_cond.clone()),
        // );

        // // Perform `to_stream`
        // let result = logical_join.to_stream();

        // // Expected plan: HashJoin(($1 = $3) AND ($2 == 42))
        // let hash_join = result.as_stream_hash_join().unwrap();
        // assert_eq!(hash_join.eq_join_predicate().all_cond().as_expr(), on_cond);
    }
    /// Pruning
    /// ```text
    /// Join(on: input_ref(1)=input_ref(3))
    ///   TableScan(v1, v2, v3)
    ///   TableScan(v4, v5, v6)
    /// ```
    /// with required columns [3, 2] will result in
    /// ```text
    /// Project(input_ref(2), input_ref(1))
    ///   Join(on: input_ref(0)=input_ref(2))
    ///     TableScan(v2, v3)
    ///     TableScan(v4)
    /// ```
    #[tokio::test]
    async fn test_join_column_prune_with_order_required() {
        let ty = DataType::Int32;
        let ctx = OptimizerContext::mock().await;
        let fields: Vec<Field> = (1..7)
            .map(|i| Field::with_name(ty.clone(), format!("v{}", i)))
            .collect();
        let left = LogicalValues::new(
            vec![],
            Schema {
                fields: fields[0..3].to_vec(),
            },
            ctx.clone(),
        );
        let right = LogicalValues::new(
            vec![],
            Schema {
                fields: fields[3..6].to_vec(),
            },
            ctx,
        );
        let on: ExprImpl = ExprImpl::FunctionCall(Box::new(
            FunctionCall::new(
                Type::Equal,
                vec![
                    ExprImpl::InputRef(Box::new(InputRef::new(1, ty.clone()))),
                    ExprImpl::InputRef(Box::new(InputRef::new(3, ty))),
                ],
            )
            .unwrap(),
        ));
        let join_type = JoinType::Inner;
        let join: PlanRef = LogicalJoin::new(
            left.into(),
            right.into(),
            join_type,
            Condition::with_expr(on),
        )
        .into();

        // Perform the prune
        let required_cols = vec![3, 2];
        let plan = join.prune_col(&required_cols, &mut ColumnPruningContext::new(join.clone()));

        // Check the result
        let join = plan.as_logical_join().unwrap();
        assert_eq!(join.schema().fields().len(), 2);
        assert_eq!(join.schema().fields()[0], fields[3]);
        assert_eq!(join.schema().fields()[1], fields[2]);

        let expr: ExprImpl = join.on().clone().into();
        let call = expr.as_function_call().unwrap();
        assert_eq_input_ref!(&call.inputs()[0], 0);
        assert_eq_input_ref!(&call.inputs()[1], 2);

        let left = join.left();
        let left = left.as_logical_values().unwrap();
        assert_eq!(left.schema().fields(), &fields[1..3]);
        let right = join.right();
        let right = right.as_logical_values().unwrap();
        assert_eq!(right.schema().fields(), &fields[3..4]);
    }

    #[tokio::test]
    async fn fd_derivation_inner_outer_join() {
        // left: [l0, l1], right: [r0, r1, r2]
        // FD: l0 --> l1, r0 --> { r1, r2 }
        // On: l0 = 0 AND l1 = r1
        //
        // Inner Join:
        //  Schema: [l0, l1, r0, r1, r2]
        //  FD: l0 --> l1, r0 --> { r1, r2 }, {} --> l0, l1 --> r1, r1 --> l1
        // Left Outer Join:
        //  Schema: [l0, l1, r0, r1, r2]
        //  FD: l0 --> l1
        // Right Outer Join:
        //  Schema: [l0, l1, r0, r1, r2]
        //  FD: r0 --> { r1, r2 }
        // Full Outer Join:
        //  Schema: [l0, l1, r0, r1, r2]
        //  FD: empty
        // Left Semi/Anti Join:
        //  Schema: [l0, l1]
        //  FD: l0 --> l1
        // Right Semi/Anti Join:
        //  Schema: [r0, r1, r2]
        //  FD: r0 --> {r1, r2}
        let ctx = OptimizerContext::mock().await;
        let left = {
            let fields: Vec<Field> = vec![
                Field::with_name(DataType::Int32, "l0"),
                Field::with_name(DataType::Int32, "l1"),
            ];
            let mut values = LogicalValues::new(vec![], Schema { fields }, ctx.clone());
            // 0 --> 1
            values
                .base
                .functional_dependency_mut()
                .add_functional_dependency_by_column_indices(&[0], &[1]);
            values
        };
        let right = {
            let fields: Vec<Field> = vec![
                Field::with_name(DataType::Int32, "r0"),
                Field::with_name(DataType::Int32, "r1"),
                Field::with_name(DataType::Int32, "r2"),
            ];
            let mut values = LogicalValues::new(vec![], Schema { fields }, ctx);
            // 0 --> 1, 2
            values
                .base
                .functional_dependency_mut()
                .add_functional_dependency_by_column_indices(&[0], &[1, 2]);
            values
        };
        // l0 = 0 AND l1 = r1
        let on: ExprImpl = FunctionCall::new(
            Type::And,
            vec![
                FunctionCall::new(
                    Type::Equal,
                    vec![
                        InputRef::new(0, DataType::Int32).into(),
                        ExprImpl::literal_int(0),
                    ],
                )
                .unwrap()
                .into(),
                FunctionCall::new(
                    Type::Equal,
                    vec![
                        InputRef::new(1, DataType::Int32).into(),
                        InputRef::new(3, DataType::Int32).into(),
                    ],
                )
                .unwrap()
                .into(),
            ],
        )
        .unwrap()
        .into();
        let expected_fd_set = [
            (
                JoinType::Inner,
                [
                    // inherit from left
                    FunctionalDependency::with_indices(5, &[0], &[1]),
                    // inherit from right
                    FunctionalDependency::with_indices(5, &[2], &[3, 4]),
                    // constant column in join condition
                    FunctionalDependency::with_indices(5, &[], &[0]),
                    // eq column in join condition
                    FunctionalDependency::with_indices(5, &[1], &[3]),
                    FunctionalDependency::with_indices(5, &[3], &[1]),
                ]
                .into_iter()
                .collect::<HashSet<_>>(),
            ),
            (JoinType::FullOuter, HashSet::new()),
            (
                JoinType::RightOuter,
                [
                    // inherit from right
                    FunctionalDependency::with_indices(5, &[2], &[3, 4]),
                ]
                .into_iter()
                .collect::<HashSet<_>>(),
            ),
            (
                JoinType::LeftOuter,
                [
                    // inherit from left
                    FunctionalDependency::with_indices(5, &[0], &[1]),
                ]
                .into_iter()
                .collect::<HashSet<_>>(),
            ),
            (
                JoinType::LeftSemi,
                [
                    // inherit from left
                    FunctionalDependency::with_indices(2, &[0], &[1]),
                ]
                .into_iter()
                .collect::<HashSet<_>>(),
            ),
            (
                JoinType::LeftAnti,
                [
                    // inherit from left
                    FunctionalDependency::with_indices(2, &[0], &[1]),
                ]
                .into_iter()
                .collect::<HashSet<_>>(),
            ),
            (
                JoinType::RightSemi,
                [
                    // inherit from right
                    FunctionalDependency::with_indices(3, &[0], &[1, 2]),
                ]
                .into_iter()
                .collect::<HashSet<_>>(),
            ),
            (
                JoinType::RightAnti,
                [
                    // inherit from right
                    FunctionalDependency::with_indices(3, &[0], &[1, 2]),
                ]
                .into_iter()
                .collect::<HashSet<_>>(),
            ),
        ];

        for (join_type, expected_res) in expected_fd_set {
            let join = LogicalJoin::new(
                left.clone().into(),
                right.clone().into(),
                join_type,
                Condition::with_expr(on.clone()),
            );
            let fd_set = join
                .functional_dependency()
                .as_dependencies()
                .iter()
                .cloned()
                .collect::<HashSet<_>>();
            assert_eq!(fd_set, expected_res);
        }
    }
}<|MERGE_RESOLUTION|>--- conflicted
+++ resolved
@@ -1387,7 +1387,6 @@
         ))
     }
 
-<<<<<<< HEAD
     /// Convert the logical AsOf join to a Hash join + a Group top 1.
     fn to_batch_asof_join(
         &self,
@@ -1401,14 +1400,6 @@
         if predicate.eq_keys().is_empty() {
             return Err(ErrorCode::InvalidInputSyntax(
                 "AsOf join requires at least 1 equal condition".to_string(),
-=======
-impl ToBatch for LogicalJoin {
-    fn to_batch(&self) -> Result<PlanRef> {
-        if JoinType::AsofInner == self.join_type() || JoinType::AsofLeftOuter == self.join_type() {
-            return Err(ErrorCode::NotSupported(
-                "AsOf join in batch query".to_owned(),
-                "AsOf join is only supported in streaming query".to_owned(),
->>>>>>> ffe63f1b
             )
             .into());
         }
