// Copyright 2023 RisingWave Labs
//
// Licensed under the Apache License, Version 2.0 (the "License");
// you may not use this file except in compliance with the License.
// You may obtain a copy of the License at
//
//     http://www.apache.org/licenses/LICENSE-2.0
//
// Unless required by applicable law or agreed to in writing, software
// distributed under the License is distributed on an "AS IS" BASIS,
// WITHOUT WARRANTIES OR CONDITIONS OF ANY KIND, either express or implied.
// See the License for the specific language governing permissions and
// limitations under the License.

use std::env;
use std::fs::{create_dir_all, OpenOptions};
use std::io::BufWriter;
use std::ops::Bound;
use std::path::Path;
use std::sync::atomic::AtomicU64;
use std::sync::LazyLock;

use bincode::{Decode, Encode};
use bytes::Bytes;
use parking_lot::Mutex;
use risingwave_hummock_sdk::HummockReadEpoch;
use risingwave_pb::meta::SubscribeResponse;
use tokio::runtime::Runtime;
use tokio::sync::mpsc::{
    unbounded_channel as channel, UnboundedReceiver as Receiver, UnboundedSender as Sender,
};
use tokio::task_local;

use crate::write::{TraceWriter, TraceWriterImpl};
use crate::{
    ConcurrentIdGenerator, Operation, OperationResult, Record, RecordId, RecordIdGenerator,
    TracedInitOptions, TracedNewLocalOptions, TracedReadOptions, TracedSubResp, UniqueIdGenerator,
};

// Global collector instance used for trace collection
static GLOBAL_COLLECTOR: LazyLock<GlobalCollector> = LazyLock::new(GlobalCollector::new);

// Global record ID generator for generating unique record IDs
static GLOBAL_RECORD_ID: LazyLock<RecordIdGenerator> =
    LazyLock::new(|| UniqueIdGenerator::new(AtomicU64::new(0)));

// Flag indicating whether trace should be used
static SHOULD_USE_TRACE: LazyLock<bool> = LazyLock::new(set_should_use_trace);

// Concurrent record ID generator for generating unique record IDs in concurrent environments
pub static CONCURRENT_ID: LazyLock<ConcurrentIdGenerator> =
    LazyLock::new(|| UniqueIdGenerator::new(AtomicU64::new(0)));

// A tokio runtime for hummock tracing
static TRACE_RT: LazyLock<Runtime> = LazyLock::new(|| Runtime::new().unwrap());

pub const USE_TRACE: &str = "USE_HM_TRACE"; // Environment variable name for enabling trace
const LOG_PATH: &str = "HM_TRACE_PATH"; // Environment variable name for specifying trace log path
const DEFAULT_PATH: &str = ".trace/hummock.ht"; // Default trace log path
const WRITER_BUFFER_SIZE: usize = 1024; // Buffer size for trace writer

/// Returns whether trace should be used based on the environment variable
pub fn should_use_trace() -> bool {
    *SHOULD_USE_TRACE
}

/// Sets the value of the `SHOULD_USE_TRACE` flag based on the `USE_TRACE` environment variable
fn set_should_use_trace() -> bool {
    match std::env::var(USE_TRACE) {
        Ok(v) => v.parse().unwrap_or(false),
        Err(_) => false,
    }
}

/// Initialize the `GLOBAL_COLLECTOR` with configured log file
pub fn init_collector() {
    TRACE_RT.spawn(async move {
        let path = env::var(LOG_PATH).unwrap_or_else(|_| DEFAULT_PATH.to_string());
        let path = Path::new(&path);
        tracing::info!("Hummock Tracing log path {}", path.to_string_lossy());

        if let Some(parent) = path.parent() {
            if !parent.exists() {
                create_dir_all(parent).unwrap();
            }
        }
        let f = OpenOptions::new()
            .write(true)
            .truncate(true)
            .create(true)
            .open(path)
            .expect("failed to open log file");
        let writer = BufWriter::with_capacity(WRITER_BUFFER_SIZE, f);
        let writer = TraceWriterImpl::try_new_bincode(writer).unwrap();
        GlobalCollector::run(writer);
    });
}

/// `GlobalCollector` collects traced hummock operations.
/// It starts a collector thread and writer thread.
struct GlobalCollector {
    tx: Sender<RecordMsg>,
    rx: Mutex<Option<Receiver<RecordMsg>>>,
}

impl GlobalCollector {
    fn new() -> Self {
        let (tx, rx) = channel();
        Self {
            tx,
            rx: Mutex::new(Some(rx)),
        }
    }

    fn run(mut writer: impl TraceWriter + Send + 'static) -> tokio::task::JoinHandle<()> {
        tokio::task::spawn_blocking(move || {
            let mut rx = GLOBAL_COLLECTOR.rx.lock().take().unwrap();
            while let Some(Some(r)) = rx.blocking_recv() {
                writer.write(r).expect("failed to write hummock trace");
            }
            writer.flush().expect("failed to flush hummock trace");
        })
    }

    fn finish(&self) {
        self.tx.send(None).expect("failed to finish worker");
    }

    fn tx(&self) -> Sender<RecordMsg> {
        self.tx.clone()
    }
}

impl Drop for GlobalCollector {
    fn drop(&mut self) {
        // only send when channel is not closed
        if !self.tx.is_closed() {
            self.finish();
        }
    }
}

/// `TraceSpan` traces hummock operations. It marks the beginning of an operation and
/// the end when the span is dropped. So, please make sure the span live long enough.
/// Underscore binding like `let _ = span` will drop the span immediately.
#[must_use = "TraceSpan Lifetime is important"]
#[derive(Clone)]
pub struct TraceSpan {
    tx: Sender<RecordMsg>,
    id: RecordId,
    storage_type: StorageType,
}

#[must_use = "TraceSpan Lifetime is important"]
#[derive(Clone)]
pub struct MayTraceSpan(Option<TraceSpan>);

impl From<Option<TraceSpan>> for MayTraceSpan {
    fn from(value: Option<TraceSpan>) -> Self {
        Self(value)
    }
}

impl MayTraceSpan {
    pub fn may_send_result(&self, res: OperationResult) {
        if let Some(span) = &self.0 {
            span.send_result(res)
        }
    }

    pub fn may_send_op(&self, op: Operation) {
        if let Some(span) = &self.0 {
            span.send(op)
        }
    }

    pub fn may_send_iter_next(&self) {
        if let Some(span) = &self.0 {
            span.send(Operation::IterNext(span.id))
        }
    }
}

impl TraceSpan {
    pub fn new(tx: Sender<RecordMsg>, id: RecordId, storage_type: StorageType) -> Self {
        Self {
            tx,
            id,
            storage_type,
        }
    }

    pub fn new_global_op(op: Operation, storage_type: StorageType) -> MayTraceSpan {
        match should_use_trace() {
            true => Some(Self::new_to_global(op, storage_type)).into(),
            false => None.into(),
        }
    }

    pub fn new_epoch_span(storage_type: StorageType) -> MayTraceSpan {
        Self::new_global_op(Operation::LocalStorageEpoch, storage_type)
    }

    pub fn new_is_dirty_span(storage_type: StorageType) -> MayTraceSpan {
        Self::new_global_op(Operation::LocalStorageIsDirty, storage_type)
    }

    pub fn new_seal_current_epoch_span(epoch: u64, storage_type: StorageType) -> MayTraceSpan {
        Self::new_global_op(Operation::SealCurrentEpoch(epoch), storage_type)
    }

    pub fn new_clear_shared_buffer_span() -> MayTraceSpan {
        Self::new_global_op(Operation::ClearSharedBuffer, StorageType::Global)
    }

    pub fn new_validate_read_epoch_span(epoch: HummockReadEpoch) -> MayTraceSpan {
        Self::new_global_op(
            Operation::ValidateReadEpoch(epoch.into()),
            StorageType::Global,
        )
    }

    pub fn new_try_wait_epoch_span(epoch: HummockReadEpoch) -> MayTraceSpan {
        Self::new_global_op(Operation::TryWaitEpoch(epoch.into()), StorageType::Global)
    }

    pub fn new_get_span(
        key: Bytes,
        epoch: Option<u64>,
        read_options: TracedReadOptions,
        storage_type: StorageType,
    ) -> MayTraceSpan {
        Self::new_global_op(Operation::get(key, epoch, read_options), storage_type)
    }

    pub fn new_iter_span(
        key_range: (Bound<Bytes>, Bound<Bytes>),
        epoch: Option<u64>,
        read_options: TracedReadOptions,
        storage_type: StorageType,
    ) -> MayTraceSpan {
        Self::new_global_op(
            Operation::Iter {
                key_range: (
                    key_range.0.as_ref().map(|v| v.clone().into()),
                    key_range.1.as_ref().map(|v| v.clone().into()),
                ),
                epoch,
                read_options,
            },
            storage_type,
        )
    }

    pub fn new_insert_span(
        key: Bytes,
        new_val: Bytes,
        old_val: Option<Bytes>,
        storage_type: StorageType,
    ) -> MayTraceSpan {
        Self::new_global_op(
            Operation::Insert {
                key: key.into(),
                new_val: new_val.into(),
                old_val: old_val.map(|b| b.into()),
            },
            storage_type,
        )
    }

    pub fn new_delete_span(key: Bytes, old_val: Bytes, storage_type: StorageType) -> MayTraceSpan {
        Self::new_global_op(
            Operation::Delete {
                key: key.into(),
                old_val: old_val.into(),
            },
            storage_type,
        )
    }

    pub fn new_sync_span(epoch: u64, storage_type: StorageType) -> MayTraceSpan {
        Self::new_global_op(Operation::Sync(epoch), storage_type)
    }

    pub fn new_seal_span(
        epoch: u64,
        is_checkpoint: bool,
        storage_type: StorageType,
    ) -> MayTraceSpan {
        Self::new_global_op(Operation::Seal(epoch, is_checkpoint), storage_type)
    }

    pub fn new_local_storage_span(
        option: TracedNewLocalOptions,
        storage_type: StorageType,
        local_storage_id: u64,
    ) -> MayTraceSpan {
        Self::new_global_op(
            Operation::NewLocalStorage(option, local_storage_id),
            storage_type,
        )
    }

    pub fn new_drop_storage_span(storage_type: StorageType) -> MayTraceSpan {
        Self::new_global_op(Operation::DropLocalStorage, storage_type)
    }

    pub fn new_flush_span(
        delete_range: Vec<(Bound<Bytes>, Bound<Bytes>)>,
        storage_type: StorageType,
    ) -> MayTraceSpan {
        let delete_range = delete_range
            .into_iter()
            .map(|(k, v)| (k.map(Bytes::into), v.map(Bytes::into)))
            .collect();
        Self::new_global_op(Operation::Flush(delete_range), storage_type)
    }

    pub fn new_try_flush_span(storage_type: StorageType) -> MayTraceSpan {
<<<<<<< HEAD
        Self::new_global_op(Operation::Flush(vec![]), storage_type)
=======
        Self::new_global_op(Operation::TryFlush, storage_type)
>>>>>>> 887655fd
    }

    pub fn new_meta_message_span(resp: SubscribeResponse) -> MayTraceSpan {
        Self::new_global_op(
            Operation::MetaMessage(Box::new(TracedSubResp::from(resp))),
            StorageType::Global,
        )
    }

    pub fn new_local_storage_init_span(
        options: TracedInitOptions,
        storage_type: StorageType,
    ) -> MayTraceSpan {
        Self::new_global_op(Operation::LocalStorageInit(options), storage_type)
    }

    pub fn send(&self, op: Operation) {
        self.tx
            .send(Some(Record::new(*self.storage_type(), self.id(), op)))
            .expect("failed to log record");
    }

    pub fn send_result(&self, res: OperationResult) {
        self.send(Operation::Result(res));
    }

    pub fn finish(&self) {
        self.send(Operation::Finish);
    }

    pub fn id(&self) -> RecordId {
        self.id
    }

    fn storage_type(&self) -> &StorageType {
        &self.storage_type
    }

    /// Create a span and send operation to the `GLOBAL_COLLECTOR`
    pub fn new_to_global(op: Operation, storage_type: StorageType) -> Self {
        let span = TraceSpan::new(GLOBAL_COLLECTOR.tx(), GLOBAL_RECORD_ID.next(), storage_type);
        span.send(op);
        span
    }

    #[cfg(test)]
    pub fn new_with_op(
        tx: Sender<RecordMsg>,
        id: RecordId,
        op: Operation,
        storage_type: StorageType,
    ) -> Self {
        let span = TraceSpan::new(tx, id, storage_type);
        span.send(op);
        span
    }
}

impl Drop for TraceSpan {
    fn drop(&mut self) {
        self.finish();
    }
}

pub type RecordMsg = Option<Record>;
pub type ConcurrentId = u64;
pub type LocalStorageId = u64;

#[derive(Copy, Clone, Debug, Encode, Decode, PartialEq, Hash, Eq)]
pub enum StorageType {
    Global,
    Local(ConcurrentId, LocalStorageId),
}

task_local! {
    // This is why we need to ignore this rule
    // https://github.com/rust-lang/rust-clippy/issues/9224
    #[allow(clippy::declare_interior_mutable_const)]
    pub static LOCAL_ID: ConcurrentId;
}

#[cfg(test)]
mod tests {
    use std::sync::Arc;

    use super::*;
    use crate::MockTraceWriter;

    #[tokio::test(flavor = "multi_thread")]
    async fn test_new_spans_concurrent() {
        let count = 200;

        let collector = Arc::new(GlobalCollector::new());
        let generator = Arc::new(UniqueIdGenerator::new(AtomicU64::new(0)));
        let mut handles = Vec::with_capacity(count);

        for i in 0..count {
            let collector = collector.clone();
            let generator = generator.clone();
            let handle = tokio::spawn(async move {
                let op = Operation::get(
                    Bytes::from(vec![i as u8]),
                    Some(123),
                    TracedReadOptions::for_test(0),
                );
                let _span = TraceSpan::new_with_op(
                    collector.tx(),
                    generator.next(),
                    op,
                    StorageType::Global,
                );
            });
            handles.push(handle);
        }

        for handle in handles {
            handle.await.unwrap();
        }

        let mut rx = collector.rx.lock().take().unwrap();
        let mut rx_count = 0;
        rx.close();
        while rx.recv().await.is_some() {
            rx_count += 1;
        }
        assert_eq!(count * 2, rx_count);
    }

    #[tokio::test(flavor = "multi_thread")]
    async fn test_collector_run() {
        let count = 5000;
        let generator = Arc::new(UniqueIdGenerator::new(AtomicU64::new(0)));

        let op = Operation::get(
            Bytes::from(vec![74, 56, 43, 67]),
            Some(256),
            TracedReadOptions::for_test(0),
        );
        let mut mock_writer = MockTraceWriter::new();

        mock_writer
            .expect_write()
            .times(count * 2)
            .returning(|_| Ok(0));
        mock_writer.expect_flush().times(1).returning(|| Ok(()));

        let runner_handle = GlobalCollector::run(mock_writer);

        let mut handles = Vec::with_capacity(count);

        for _ in 0..count {
            let op = op.clone();
            let tx = GLOBAL_COLLECTOR.tx();
            let generator = generator.clone();
            let handle = tokio::spawn(async move {
                let _span =
                    TraceSpan::new_with_op(tx, generator.next(), op, StorageType::Local(0, 0));
            });
            handles.push(handle);
        }

        for handle in handles {
            handle.await.unwrap();
        }

        GLOBAL_COLLECTOR.finish();

        runner_handle.await.unwrap();
    }

    #[ignore]
    #[test]
    fn test_set_use_trace() {
        std::env::remove_var(USE_TRACE);
        assert!(!set_should_use_trace());

        std::env::set_var(USE_TRACE, "true");
        assert!(set_should_use_trace());

        std::env::set_var(USE_TRACE, "false");
        assert!(!set_should_use_trace());

        std::env::set_var(USE_TRACE, "invalid");
        assert!(!set_should_use_trace());
    }

    #[ignore]
    #[test]
    fn test_should_use_trace() {
        std::env::set_var(USE_TRACE, "true");
        assert!(should_use_trace());
        assert!(set_should_use_trace());
    }
}<|MERGE_RESOLUTION|>--- conflicted
+++ resolved
@@ -317,11 +317,7 @@
     }
 
     pub fn new_try_flush_span(storage_type: StorageType) -> MayTraceSpan {
-<<<<<<< HEAD
-        Self::new_global_op(Operation::Flush(vec![]), storage_type)
-=======
         Self::new_global_op(Operation::TryFlush, storage_type)
->>>>>>> 887655fd
     }
 
     pub fn new_meta_message_span(resp: SubscribeResponse) -> MayTraceSpan {
