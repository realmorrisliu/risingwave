--- conflicted
+++ resolved
@@ -21,13 +21,8 @@
 use risingwave_common::catalog::TableId;
 use risingwave_common::hash::VirtualNode;
 use risingwave_common::must_match;
-<<<<<<< HEAD
-use risingwave_hummock_sdk::key::{FullKey, PointRange, UserKey};
+use risingwave_hummock_sdk::key::{FullKey, PointRange, TableKey, UserKey};
 use risingwave_hummock_sdk::{EpochWithGap, HummockEpoch, HummockSstableObjectId};
-=======
-use risingwave_hummock_sdk::key::{FullKey, PointRange, TableKey, UserKey};
-use risingwave_hummock_sdk::{HummockEpoch, HummockSstableObjectId};
->>>>>>> c28b7192
 use risingwave_pb::hummock::{KeyRange, SstableInfo};
 
 use super::iterator::test_utils::iterator_test_table_key_of;
@@ -258,18 +253,9 @@
         } else if earliest_delete_epoch < user_key_last_delete {
             user_key_last_delete = earliest_delete_epoch;
 
-<<<<<<< HEAD
             key.epoch.update_epoch(earliest_delete_epoch);
-            b.add(key.to_ref(), HummockValue::Delete, is_new_user_key)
-                .await
-                .unwrap();
+            b.add(key.to_ref(), HummockValue::Delete).await.unwrap();
             key.epoch.update_epoch(epoch);
-            is_new_user_key = false;
-=======
-            key.epoch = earliest_delete_epoch;
-            b.add(key.to_ref(), HummockValue::Delete).await.unwrap();
-            key.epoch = epoch;
->>>>>>> c28b7192
         }
 
         b.add(key.to_ref(), value.as_slice()).await.unwrap();
