// Copyright 2024 RisingWave Labs
//
// Licensed under the Apache License, Version 2.0 (the "License");
// you may not use this file except in compliance with the License.
// You may obtain a copy of the License at
//
//     http://www.apache.org/licenses/LICENSE-2.0
//
// Unless required by applicable law or agreed to in writing, software
// distributed under the License is distributed on an "AS IS" BASIS,
// WITHOUT WARRANTIES OR CONDITIONS OF ANY KIND, either express or implied.
// See the License for the specific language governing permissions and
// limitations under the License.
use std::ops::Bound;
use std::sync::Arc;

<<<<<<< HEAD
use bytes::{BufMut, Bytes, BytesMut};
use futures::TryStreamExt;
use risingwave_common::cache::CachePriority;
use risingwave_common::hash::VirtualNode;
use risingwave_hummock_sdk::key::{map_table_key_range, TableKey};
=======
use bytes::Bytes;
use foyer::memory::CacheContext;
use risingwave_common::hash::VirtualNode;
use risingwave_common::util::epoch::{test_epoch, EpochExt};
use risingwave_hummock_sdk::key::prefixed_range_with_vnode;
>>>>>>> accec497
use risingwave_hummock_sdk::HummockReadEpoch;
use risingwave_meta::hummock::MockHummockMetaClient;
use risingwave_rpc_client::HummockMetaClient;
use risingwave_storage::hummock::CachePolicy;
use risingwave_storage::storage_value::StorageValue;
use risingwave_storage::store::{
    LocalStateStore, NewLocalOptions, PrefetchOptions, ReadOptions, SealCurrentEpochOptions,
    WriteOptions,
};

use crate::local_state_store_test_utils::LocalStateStoreTestExt;
use crate::test_utils::{
    gen_key_from_bytes, with_hummock_storage_v2, HummockStateStoreTestTrait, TestIngestBatch,
};

macro_rules! assert_count_range_scan {
    ($storage:expr, $vnode:expr, $range:expr, $expect_count:expr, $epoch:expr) => {{
        use std::ops::RangeBounds;

        use risingwave_storage::StateStoreIter;
        let range = $range;
        let bounds: (Bound<Bytes>, Bound<Bytes>) = (
            range.start_bound().map(|x: &Bytes| x.clone()),
            range.end_bound().map(|x: &Bytes| x.clone()),
        );
        let vnode = $vnode;
        let table_key_range = prefixed_range_with_vnode(bounds, vnode);
        let mut it = $storage
            .iter(
                table_key_range,
                $epoch,
                ReadOptions {
                    prefetch_options: PrefetchOptions::prefetch_for_large_range_scan(),
                    cache_policy: CachePolicy::Fill(CacheContext::Default),
                    ..Default::default()
                },
            )
            .await
            .unwrap();
        let mut count = 0;
        loop {
            match it.try_next().await.unwrap() {
                Some(_) => count += 1,
                None => break,
            }
        }
        assert_eq!(count, $expect_count);
    }};
}

#[allow(unused_macros)]
macro_rules! assert_count_backward_range_scan {
    ($storage:expr, $range:expr, $expect_count:expr, $epoch:expr) => {{
        use std::ops::RangeBounds;
        let range = $range;
        let bounds: (Bound<Vec<u8>>, Bound<Vec<u8>>) = (
            range.start_bound().map(|x: &Bytes| x.to_vec()),
            range.end_bound().map(|x: &Bytes| x.to_vec()),
        );
        let it = $storage
            .backward_iter(
                bounds,
                ReadOptions {
                    ignore_range_tombstone: false,
                    epoch: $epoch,
                    table_id: Default::default(),
                    retention_seconds: None,
                    read_version_from_backup: false,
                },
            )
            .await
            .unwrap();
        futures::pin_mut!(it);
        let mut count = 0;
        loop {
            match it.try_next().await.unwrap() {
                Some(_) => count += 1,
                None => break,
            }
        }
        assert_eq!(count, $expect_count);
    }};
}

fn build_key(key_idx: usize) -> Bytes {
    let mut buffer = BytesMut::new();
    let vnode = VirtualNode::from_index(0);
    buffer.put_slice(&vnode.to_be_bytes()[..]);
    buffer.put_slice(key_idx.to_string().as_bytes());

    buffer.freeze()
}

async fn test_snapshot_inner(
    hummock_storage: impl HummockStateStoreTestTrait,
    mock_hummock_meta_client: Arc<MockHummockMetaClient>,
    enable_sync: bool,
    enable_commit: bool,
) {
    let mut local = hummock_storage
        .new_local(NewLocalOptions::for_test(Default::default()))
        .await;

    let epoch1 = test_epoch(1);
    local.init_for_test(epoch1).await.unwrap();
    local
        .ingest_batch(
            vec![
<<<<<<< HEAD
                (TableKey(build_key(1)), StorageValue::new_put("test")),
                (TableKey(build_key(2)), StorageValue::new_put("test")),
=======
                (
                    gen_key_from_bytes(VirtualNode::ZERO, &Bytes::from("1")),
                    StorageValue::new_put("test"),
                ),
                (
                    gen_key_from_bytes(VirtualNode::ZERO, &Bytes::from("2")),
                    StorageValue::new_put("test"),
                ),
>>>>>>> accec497
            ],
            WriteOptions {
                epoch: epoch1,
                table_id: Default::default(),
            },
        )
        .await
        .unwrap();
    let epoch2 = epoch1.next_epoch();
    local.seal_current_epoch(epoch2, SealCurrentEpochOptions::for_test());
    if enable_sync {
        let ssts = hummock_storage
            .seal_and_sync_epoch(epoch1)
            .await
            .unwrap()
            .uncommitted_ssts;
        if enable_commit {
            mock_hummock_meta_client
                .commit_epoch(epoch1, ssts)
                .await
                .unwrap();
            hummock_storage
                .try_wait_epoch(HummockReadEpoch::Committed(epoch1))
                .await
                .unwrap();
        }
    }
    assert_count_range_scan!(hummock_storage, VirtualNode::ZERO, .., 2, epoch1);

    local
        .ingest_batch(
            vec![
<<<<<<< HEAD
                (TableKey(build_key(1)), StorageValue::new_delete()),
                (TableKey(build_key(3)), StorageValue::new_put("test")),
                (TableKey(build_key(4)), StorageValue::new_put("test")),
=======
                (
                    gen_key_from_bytes(VirtualNode::ZERO, &Bytes::from("1")),
                    StorageValue::new_delete(),
                ),
                (
                    gen_key_from_bytes(VirtualNode::ZERO, &Bytes::from("3")),
                    StorageValue::new_put("test"),
                ),
                (
                    gen_key_from_bytes(VirtualNode::ZERO, &Bytes::from("4")),
                    StorageValue::new_put("test"),
                ),
>>>>>>> accec497
            ],
            WriteOptions {
                epoch: epoch2,
                table_id: Default::default(),
            },
        )
        .await
        .unwrap();
    let epoch3 = epoch2.next_epoch();
    local.seal_current_epoch(epoch3, SealCurrentEpochOptions::for_test());
    if enable_sync {
        let ssts = hummock_storage
            .seal_and_sync_epoch(epoch2)
            .await
            .unwrap()
            .uncommitted_ssts;
        if enable_commit {
            mock_hummock_meta_client
                .commit_epoch(epoch2, ssts)
                .await
                .unwrap();
            hummock_storage
                .try_wait_epoch(HummockReadEpoch::Committed(epoch2))
                .await
                .unwrap();
        }
    }
    assert_count_range_scan!(hummock_storage, VirtualNode::ZERO, .., 3, epoch2);
    assert_count_range_scan!(hummock_storage, VirtualNode::ZERO, .., 2, epoch1);

    local
        .ingest_batch(
            vec![
<<<<<<< HEAD
                (TableKey(build_key(2)), StorageValue::new_delete()),
                (TableKey(build_key(3)), StorageValue::new_delete()),
                (TableKey(build_key(4)), StorageValue::new_delete()),
=======
                (
                    gen_key_from_bytes(VirtualNode::ZERO, &Bytes::from("2")),
                    StorageValue::new_delete(),
                ),
                (
                    gen_key_from_bytes(VirtualNode::ZERO, &Bytes::from("3")),
                    StorageValue::new_delete(),
                ),
                (
                    gen_key_from_bytes(VirtualNode::ZERO, &Bytes::from("4")),
                    StorageValue::new_delete(),
                ),
>>>>>>> accec497
            ],
            WriteOptions {
                epoch: epoch3,
                table_id: Default::default(),
            },
        )
        .await
        .unwrap();
    local.seal_current_epoch(u64::MAX, SealCurrentEpochOptions::for_test());
    if enable_sync {
        let ssts = hummock_storage
            .seal_and_sync_epoch(epoch3)
            .await
            .unwrap()
            .uncommitted_ssts;
        if enable_commit {
            mock_hummock_meta_client
                .commit_epoch(epoch3, ssts)
                .await
                .unwrap();
            hummock_storage
                .try_wait_epoch(HummockReadEpoch::Committed(epoch3))
                .await
                .unwrap();
        }
    }
    assert_count_range_scan!(hummock_storage, VirtualNode::ZERO, .., 0, epoch3);
    assert_count_range_scan!(hummock_storage, VirtualNode::ZERO, .., 3, epoch2);
    assert_count_range_scan!(hummock_storage, VirtualNode::ZERO, .., 2, epoch1);
}

async fn test_snapshot_range_scan_inner(
    hummock_storage: impl HummockStateStoreTestTrait,
    mock_hummock_meta_client: Arc<MockHummockMetaClient>,
    enable_sync: bool,
    enable_commit: bool,
) {
    let epoch = test_epoch(1);
    let mut local = hummock_storage
        .new_local(NewLocalOptions::for_test(Default::default()))
        .await;
    local.init_for_test(epoch).await.unwrap();

    local
        .ingest_batch(
            vec![
<<<<<<< HEAD
                (TableKey(build_key(1)), StorageValue::new_put("test")),
                (TableKey(build_key(2)), StorageValue::new_put("test")),
                (TableKey(build_key(3)), StorageValue::new_put("test")),
                (TableKey(build_key(4)), StorageValue::new_put("test")),
=======
                (
                    gen_key_from_bytes(VirtualNode::ZERO, &Bytes::from("1")),
                    StorageValue::new_put("test"),
                ),
                (
                    gen_key_from_bytes(VirtualNode::ZERO, &Bytes::from("2")),
                    StorageValue::new_put("test"),
                ),
                (
                    gen_key_from_bytes(VirtualNode::ZERO, &Bytes::from("3")),
                    StorageValue::new_put("test"),
                ),
                (
                    gen_key_from_bytes(VirtualNode::ZERO, &Bytes::from("4")),
                    StorageValue::new_put("test"),
                ),
>>>>>>> accec497
            ],
            WriteOptions {
                epoch,
                table_id: Default::default(),
            },
        )
        .await
        .unwrap();
    local.seal_current_epoch(u64::MAX, SealCurrentEpochOptions::for_test());
    if enable_sync {
        let ssts = hummock_storage
            .seal_and_sync_epoch(epoch)
            .await
            .unwrap()
            .uncommitted_ssts;
        if enable_commit {
            mock_hummock_meta_client
                .commit_epoch(epoch, ssts)
                .await
                .unwrap();
            hummock_storage
                .try_wait_epoch(HummockReadEpoch::Committed(epoch))
                .await
                .unwrap();
        }
    }

<<<<<<< HEAD
    assert_count_range_scan!(hummock_storage, build_key(2)..=build_key(3), 2, epoch);
    assert_count_range_scan!(hummock_storage, build_key(2)..build_key(3), 1, epoch);
    assert_count_range_scan!(hummock_storage, build_key(2).., 3, epoch);
    assert_count_range_scan!(hummock_storage, ..=build_key(3), 3, epoch);
    assert_count_range_scan!(hummock_storage, ..build_key(3), 2, epoch);
    assert_count_range_scan!(hummock_storage, .., 4, epoch);
=======
    assert_count_range_scan!(
        hummock_storage,
        VirtualNode::ZERO,
        key!(2)..=key!(3),
        2,
        epoch
    );
    assert_count_range_scan!(
        hummock_storage,
        VirtualNode::ZERO,
        key!(2)..key!(3),
        1,
        epoch
    );
    assert_count_range_scan!(hummock_storage, VirtualNode::ZERO, key!(2).., 3, epoch);
    assert_count_range_scan!(hummock_storage, VirtualNode::ZERO, ..=key!(3), 3, epoch);
    assert_count_range_scan!(hummock_storage, VirtualNode::ZERO, ..key!(3), 2, epoch);
    assert_count_range_scan!(hummock_storage, VirtualNode::ZERO, .., 4, epoch);
>>>>>>> accec497
}

#[tokio::test]
async fn test_snapshot_v2() {
    let (storage, meta_client) = with_hummock_storage_v2(Default::default()).await;
    test_snapshot_inner(storage, meta_client, false, false).await;
}

#[tokio::test]
async fn test_snapshot_with_sync_v2() {
    let (storage, meta_client) = with_hummock_storage_v2(Default::default()).await;
    test_snapshot_inner(storage, meta_client, true, false).await;
}

#[tokio::test]
async fn test_snapshot_with_commit_v2() {
    let (storage, meta_client) = with_hummock_storage_v2(Default::default()).await;
    test_snapshot_inner(storage, meta_client, true, true).await;
}

#[tokio::test]
async fn test_snapshot_range_scan_v2() {
    let (storage, meta_client) = with_hummock_storage_v2(Default::default()).await;
    test_snapshot_range_scan_inner(storage, meta_client, false, false).await;
}

#[tokio::test]
async fn test_snapshot_range_scan_with_sync_v2() {
    let (storage, meta_client) = with_hummock_storage_v2(Default::default()).await;
    test_snapshot_range_scan_inner(storage, meta_client, true, false).await;
}

#[tokio::test]
async fn test_snapshot_range_scan_with_commit_v2() {
    let (storage, meta_client) = with_hummock_storage_v2(Default::default()).await;
    test_snapshot_range_scan_inner(storage, meta_client, true, true).await;
}<|MERGE_RESOLUTION|>--- conflicted
+++ resolved
@@ -14,19 +14,11 @@
 use std::ops::Bound;
 use std::sync::Arc;
 
-<<<<<<< HEAD
-use bytes::{BufMut, Bytes, BytesMut};
-use futures::TryStreamExt;
-use risingwave_common::cache::CachePriority;
-use risingwave_common::hash::VirtualNode;
-use risingwave_hummock_sdk::key::{map_table_key_range, TableKey};
-=======
 use bytes::Bytes;
 use foyer::memory::CacheContext;
 use risingwave_common::hash::VirtualNode;
 use risingwave_common::util::epoch::{test_epoch, EpochExt};
 use risingwave_hummock_sdk::key::prefixed_range_with_vnode;
->>>>>>> accec497
 use risingwave_hummock_sdk::HummockReadEpoch;
 use risingwave_meta::hummock::MockHummockMetaClient;
 use risingwave_rpc_client::HummockMetaClient;
@@ -135,10 +127,6 @@
     local
         .ingest_batch(
             vec![
-<<<<<<< HEAD
-                (TableKey(build_key(1)), StorageValue::new_put("test")),
-                (TableKey(build_key(2)), StorageValue::new_put("test")),
-=======
                 (
                     gen_key_from_bytes(VirtualNode::ZERO, &Bytes::from("1")),
                     StorageValue::new_put("test"),
@@ -147,7 +135,6 @@
                     gen_key_from_bytes(VirtualNode::ZERO, &Bytes::from("2")),
                     StorageValue::new_put("test"),
                 ),
->>>>>>> accec497
             ],
             WriteOptions {
                 epoch: epoch1,
@@ -180,11 +167,6 @@
     local
         .ingest_batch(
             vec![
-<<<<<<< HEAD
-                (TableKey(build_key(1)), StorageValue::new_delete()),
-                (TableKey(build_key(3)), StorageValue::new_put("test")),
-                (TableKey(build_key(4)), StorageValue::new_put("test")),
-=======
                 (
                     gen_key_from_bytes(VirtualNode::ZERO, &Bytes::from("1")),
                     StorageValue::new_delete(),
@@ -197,7 +179,6 @@
                     gen_key_from_bytes(VirtualNode::ZERO, &Bytes::from("4")),
                     StorageValue::new_put("test"),
                 ),
->>>>>>> accec497
             ],
             WriteOptions {
                 epoch: epoch2,
@@ -231,11 +212,6 @@
     local
         .ingest_batch(
             vec![
-<<<<<<< HEAD
-                (TableKey(build_key(2)), StorageValue::new_delete()),
-                (TableKey(build_key(3)), StorageValue::new_delete()),
-                (TableKey(build_key(4)), StorageValue::new_delete()),
-=======
                 (
                     gen_key_from_bytes(VirtualNode::ZERO, &Bytes::from("2")),
                     StorageValue::new_delete(),
@@ -248,7 +224,6 @@
                     gen_key_from_bytes(VirtualNode::ZERO, &Bytes::from("4")),
                     StorageValue::new_delete(),
                 ),
->>>>>>> accec497
             ],
             WriteOptions {
                 epoch: epoch3,
@@ -295,12 +270,6 @@
     local
         .ingest_batch(
             vec![
-<<<<<<< HEAD
-                (TableKey(build_key(1)), StorageValue::new_put("test")),
-                (TableKey(build_key(2)), StorageValue::new_put("test")),
-                (TableKey(build_key(3)), StorageValue::new_put("test")),
-                (TableKey(build_key(4)), StorageValue::new_put("test")),
-=======
                 (
                     gen_key_from_bytes(VirtualNode::ZERO, &Bytes::from("1")),
                     StorageValue::new_put("test"),
@@ -317,7 +286,6 @@
                     gen_key_from_bytes(VirtualNode::ZERO, &Bytes::from("4")),
                     StorageValue::new_put("test"),
                 ),
->>>>>>> accec497
             ],
             WriteOptions {
                 epoch,
@@ -345,14 +313,6 @@
         }
     }
 
-<<<<<<< HEAD
-    assert_count_range_scan!(hummock_storage, build_key(2)..=build_key(3), 2, epoch);
-    assert_count_range_scan!(hummock_storage, build_key(2)..build_key(3), 1, epoch);
-    assert_count_range_scan!(hummock_storage, build_key(2).., 3, epoch);
-    assert_count_range_scan!(hummock_storage, ..=build_key(3), 3, epoch);
-    assert_count_range_scan!(hummock_storage, ..build_key(3), 2, epoch);
-    assert_count_range_scan!(hummock_storage, .., 4, epoch);
-=======
     assert_count_range_scan!(
         hummock_storage,
         VirtualNode::ZERO,
@@ -371,7 +331,6 @@
     assert_count_range_scan!(hummock_storage, VirtualNode::ZERO, ..=key!(3), 3, epoch);
     assert_count_range_scan!(hummock_storage, VirtualNode::ZERO, ..key!(3), 2, epoch);
     assert_count_range_scan!(hummock_storage, VirtualNode::ZERO, .., 4, epoch);
->>>>>>> accec497
 }
 
 #[tokio::test]
