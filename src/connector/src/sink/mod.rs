--- conflicted
+++ resolved
@@ -54,13 +54,9 @@
 use ::redis::RedisError;
 use anyhow::anyhow;
 use async_trait::async_trait;
-<<<<<<< HEAD
 use opendal::Error as OpendalError;
 use risingwave_common::array::ArrayError;
-use risingwave_common::buffer::Bitmap;
-=======
 use risingwave_common::bitmap::Bitmap;
->>>>>>> 5cebcad5
 use risingwave_common::catalog::{ColumnDesc, Field, Schema};
 use risingwave_common::metrics::{
     LabelGuardedHistogram, LabelGuardedIntCounter, LabelGuardedIntGauge,
@@ -84,11 +80,6 @@
 use crate::sink::file_sink::s3::S3Sink;
 use crate::sink::log_store::{LogReader, LogStoreReadItem, LogStoreResult, TruncateOffset};
 use crate::sink::writer::SinkWriter;
-<<<<<<< HEAD
-use crate::ConnectorParams;
-=======
-
->>>>>>> 5cebcad5
 const BOUNDED_CHANNEL_SIZE: usize = 16;
 #[macro_export]
 macro_rules! for_all_sinks {
@@ -112,13 +103,10 @@
                 { HttpJava, $crate::sink::remote::HttpJavaSink },
                 { Doris, $crate::sink::doris::DorisSink },
                 { Starrocks, $crate::sink::starrocks::StarrocksSink },
-<<<<<<< HEAD
                 { S3, $crate::sink::file_sink::opendal_sink::FileSink<S3Sink> },
                 { Gcs, $crate::sink::file_sink::opendal_sink::FileSink<GcsSink>  },
                 { Fs, $crate::sink::file_sink::opendal_sink::FileSink<FsSink>  },
-=======
                 { Snowflake, $crate::sink::snowflake::SnowflakeSink },
->>>>>>> 5cebcad5
                 { DeltaLake, $crate::sink::deltalake::DeltaLakeSink },
                 { BigQuery, $crate::sink::big_query::BigQuerySink },
                 { DynamoDb, $crate::sink::dynamodb::DynamoDbSink },
@@ -575,17 +563,14 @@
     ),
     #[error("Starrocks error: {0}")]
     Starrocks(String),
-<<<<<<< HEAD
     #[error("File error: {0}")]
     File(String),
-=======
     #[error("Snowflake error: {0}")]
     Snowflake(
         #[source]
         #[backtrace]
         anyhow::Error,
     ),
->>>>>>> 5cebcad5
     #[error("Pulsar error: {0}")]
     Pulsar(
         #[source]
